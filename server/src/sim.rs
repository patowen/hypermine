use std::sync::Arc;

use anyhow::Context;
use common::dodeca::{Side, Vertex};
use common::math::MIsometry;
use common::node::VoxelData;
use common::proto::{BlockUpdate, Inventory, SerializedVoxelData};
use common::world::Material;
use common::{GraphEntities, node::ChunkId};
use fxhash::{FxHashMap, FxHashSet};
use hecs::{DynamicBundle, Entity, EntityBuilder};
use rand::rngs::SmallRng;
use rand::{Rng, SeedableRng};
use save::ComponentType;
use serde::{Deserialize, Serialize};
use tracing::{error, error_span, info, trace};

use common::{
    EntityId, SimConfig, Step, character_controller, dodeca,
    graph::{Graph, NodeId},
<<<<<<< HEAD
    node::Chunk,
=======
    node::{Chunk, populate_fresh_nodes},
>>>>>>> b8592442
    proto::{
        Character, CharacterInput, CharacterState, ClientHello, Command, Component, FreshNode,
        Position, Spawns, StateDelta,
    },
    traversal::{ensure_nearby, nearby_nodes},
    worldgen::ChunkParams,
};

use crate::postcard_helpers::{self, SaveEntity};

pub struct Sim {
    cfg: Arc<SimConfig>,
    rng: SmallRng,
    step: Step,
    entity_ids: FxHashMap<EntityId, Entity>,
    world: hecs::World,
    graph: Graph,
    /// Voxel data that has been fetched from a savefile but not yet introduced to the graph
    preloaded_voxel_data: FxHashMap<ChunkId, VoxelData>,
    accumulated_changes: AccumulatedChanges,
    graph_entities: GraphEntities,
    /// All nodes that have entity-related information yet to be saved
    dirty_nodes: FxHashSet<NodeId>,
    /// All nodes that have voxel-related information yet to be saved
    dirty_voxel_nodes: FxHashSet<NodeId>,
    /// All chunks that have ever had any block updates applied to them and can no longer be regenerated with worldgen
    modified_chunks: FxHashSet<ChunkId>,
}

impl Sim {
    pub fn new(cfg: Arc<SimConfig>, save: &save::Save) -> Self {
        let mut result = Self {
            rng: SmallRng::from_os_rng(),
            step: 0,
            entity_ids: FxHashMap::default(),
            world: hecs::World::new(),
            graph: Graph::new(cfg.chunk_size),
            preloaded_voxel_data: FxHashMap::default(),
            accumulated_changes: AccumulatedChanges::default(),
            graph_entities: GraphEntities::new(),
            dirty_nodes: FxHashSet::default(),
            dirty_voxel_nodes: FxHashSet::default(),
            modified_chunks: FxHashSet::default(),
            cfg,
        };

        result
            .load_all_voxels(save)
            .expect("save file must be of a valid format");
        result
            .load_all_entities(save)
            .expect("save file must be of a valid format");
        // Loading entities can cause graph nodes to also be created, so we should populate them before returning.
        result.populate_fresh_graph_nodes();
        // As no players have logged in yet, and `snapshot` may be called before the first call of `step`,
        // make sure that `accumulated_changes` is empty to avoid accidental double-spawns of anything.
        result.accumulated_changes = AccumulatedChanges::default();
        result
    }

    pub fn save(&mut self, save: &mut save::Save) -> Result<(), save::DbError> {
        fn path_from_origin(graph: &Graph, mut node: NodeId) -> Vec<u8> {
            let mut result = Vec::new();
            while let Some(parent) = graph.parent(node) {
                result.push(parent as u8);
                node = graph.neighbor(node, parent).unwrap();
            }
            result.reverse();
            result
        }

        let mut tx = save.write()?;
        let mut writer = tx.get()?;
        for (_, (pos, ch)) in self.world.query::<(&Position, &Character)>().iter() {
            writer.put_character(
                &ch.name,
                &save::Character {
                    path: path_from_origin(&self.graph, pos.node),
                },
            )?;
        }

        let dirty_nodes = self.dirty_nodes.drain().collect::<Vec<_>>();
        let dirty_voxel_nodes = self.dirty_voxel_nodes.drain().collect::<Vec<_>>();
        for node in dirty_nodes {
            let entities = self.snapshot_node(node);
            writer.put_entity_node(self.graph.hash_of(node), &entities)?;
        }
        for node in dirty_voxel_nodes {
            let voxels = self.snapshot_voxel_node(node);
            writer.put_voxel_node(self.graph.hash_of(node), &voxels)?;
        }

        drop(writer);
        tx.commit()?;
        Ok(())
    }

    /// Loads all entities from the given save file. Note that this must be called before any players
    /// log in, as `accumulated_changes` will not properly reflect the entities that were loaded in.
    /// It is also important to call `populate_fresh_graph_nodes` after calling this function to keep
    /// `Sim` in a consistent state, as this function can expand the graph without populating the graph nodes.
    fn load_all_entities(&mut self, save: &save::Save) -> anyhow::Result<()> {
        let mut read = save.read()?;
        for node_hash in read.get_all_entity_node_ids()? {
            let Some(entity_node) = read.get_entity_node(node_hash)? else {
                continue;
            };
            let node_id = self.graph.from_hash(node_hash);
            for entity_bytes in entity_node.entities {
                let save_entity: SaveEntity = postcard::from_bytes(&entity_bytes)?;
                self.load_entity(&mut read, node_id, save_entity)?;
            }
        }
        Ok(())
    }

    fn load_entity(
        &mut self,
        read: &mut save::Reader,
        node: NodeId,
        save_entity: SaveEntity,
    ) -> anyhow::Result<()> {
        let entity_id = EntityId::from_bits(u64::from_le_bytes(save_entity.entity));
        let mut entity_builder = EntityBuilder::new();
        entity_builder.add(entity_id);
        entity_builder.add(node);
        for (component_type, component_bytes) in save_entity.components {
            self.load_component(
                read,
                &mut entity_builder,
                node,
                ComponentType::try_from(component_type as i32).unwrap(),
                component_bytes,
            )?;
        }
        let entity = self.world.spawn(entity_builder.build());
        self.graph_entities.insert(node, entity);
        self.entity_ids.insert(entity_id, entity);
        Ok(())
    }

    fn load_component(
        &mut self,
        read: &mut save::Reader,
        entity_builder: &mut EntityBuilder,
        node: NodeId,
        component_type: ComponentType,
        component_bytes: Vec<u8>,
    ) -> anyhow::Result<()> {
        match component_type {
            ComponentType::Position => {
                let column_slice: [f32; 16] = postcard::from_bytes(&component_bytes)?;
                entity_builder.add(Position {
                    node,
                    local: MIsometry::from_column_slice_unchecked(&column_slice),
                });
            }
            ComponentType::Name => {
                let name = String::from_utf8(component_bytes)?;
                // Ensure that every node occupied by a character is generated.
                let Some(character) = read.get_character(&name)? else {
                    // Skip loading named entities that lack path information.
                    error!(
                        "Entity {} will not be loaded because their node path information is missing.",
                        name
                    );
                    return Ok(());
                };
                let mut current_node = NodeId::ROOT;
                for side in character
                    .path
                    .into_iter()
                    .map(|side| Side::VALUES[side as usize])
                {
                    current_node = self.graph.ensure_neighbor(current_node, side);
                }
                if current_node != node {
                    // Skip loading named entities that are in the wrong place. This can happen
                    // when there are multiple entities with the same name, which has been possible
                    // in previous versions of Hypermine.
                    error!(
                        "Entity {} will not be loaded because their node path information is incorrect.",
                        name
                    );
                    return Ok(());
                }
                // Prepare all relevant components that are needed to support ComponentType::Name
                entity_builder.add(InactiveCharacter(Character {
                    name,
                    state: CharacterState {
                        velocity: na::Vector3::zeros(),
                        on_ground: false,
                        orientation: na::UnitQuaternion::identity(),
                    },
                }));
            }
            ComponentType::Material => {
                let material: u16 =
                    u16::from_le_bytes(component_bytes.try_into().map_err(|_| {
                        anyhow::anyhow!("Expected Material component in save file to be 2 bytes")
                    })?);
                entity_builder.add(Material::try_from(material)?);
            }
            ComponentType::Inventory => {
                let mut contents = vec![];
                for chunk in component_bytes.chunks(8) {
                    contents.push(EntityId::from_bits(u64::from_le_bytes(
                        chunk.try_into().unwrap(),
                    )));
                }
                entity_builder.add(Inventory { contents });
            }
        }
        Ok(())
    }

    fn load_all_voxels(&mut self, save: &save::Save) -> anyhow::Result<()> {
        let mut read = save.read()?;
        for node_hash in read.get_all_voxel_node_ids()? {
            let Some(voxel_node) = read.get_voxel_node(node_hash)? else {
                continue;
            };
            for chunk in voxel_node.chunks {
                let voxels = SerializedVoxelData {
                    inner: chunk.voxels,
                };
                let vertex = Vertex::iter()
                    .nth(chunk.vertex as usize)
                    .context("deserializing vertex ID")?;
                self.preloaded_voxel_data.insert(
                    ChunkId::new(self.graph.from_hash(node_hash), vertex),
                    VoxelData::deserialize(&voxels, self.cfg.chunk_size)
                        .context("deserializing voxel data")?,
                );
            }
        }
        Ok(())
    }

    fn snapshot_node(&self, node: NodeId) -> save::EntityNode {
        let mut entities = Vec::new();
        for &entity in self.graph_entities.get(node) {
            let Ok(entity) = self.world.entity(entity) else {
                error!("stale graph entity {:?}", entity);
                continue;
            };
            let Some(id) = entity.get::<&EntityId>() else {
                continue;
            };
            let mut components = Vec::new();
            if let Some(pos) = entity.get::<&Position>() {
                components.push((
                    ComponentType::Position as u64,
                    postcard::to_stdvec(&pos.local.as_ref()).unwrap(),
                ));
            }
            if let Some(ch) = entity.get::<&Character>().or_else(|| {
                entity
                    .get::<&InactiveCharacter>()
                    .map(|ich| hecs::Ref::map(ich, |ich| &ich.0)) // Extract Ref<Character> from Ref<InactiveCharacter>
            }) {
                components.push((ComponentType::Name as u64, ch.name.as_bytes().into()));
            }
            if let Some(material) = entity.get::<&Material>() {
                components.push((
                    ComponentType::Material as u64,
                    (*material as u16).to_le_bytes().into(),
                ));
            }
            if let Some(inventory) = entity.get::<&Inventory>() {
                let mut serialized_inventory_contents = vec![];
                for entity_id in &inventory.contents {
                    serialized_inventory_contents
                        .extend_from_slice(&entity_id.to_bits().to_le_bytes());
                }
                components.push((
                    ComponentType::Inventory as u64,
                    serialized_inventory_contents,
                ));
            }
            let mut repr = Vec::new();
            postcard_helpers::serialize(
                &SaveEntity {
                    entity: id.to_bits().to_le_bytes(),
                    components,
                },
                &mut repr,
            )
            .unwrap();
            entities.push(repr);
        }

        save::EntityNode { entities }
    }

    fn snapshot_voxel_node(&self, node: NodeId) -> save::VoxelNode {
        let mut chunks = vec![];
        let node_data = self.graph.get(node);
        for vertex in Vertex::iter() {
            if !self.modified_chunks.contains(&ChunkId::new(node, vertex)) {
                continue;
            }
            let Chunk::Populated { ref voxels, .. } = node_data.chunks[vertex] else {
                panic!("Unknown chunk listed as modified");
            };
            chunks.push(save::Chunk {
                vertex: vertex as u32,
                voxels: voxels.serialize(self.cfg.chunk_size).inner,
            })
        }
        save::VoxelNode { chunks }
    }

    /// Activates or spawns a character with a given name, or returns None if there is already an active
    /// character with that name
    pub fn activate_or_spawn_character(
        &mut self,
        hello: &ClientHello,
    ) -> Option<(EntityId, Entity)> {
        // Check for conflicting characters
        if self
            .world
            .query::<&Character>()
            .iter()
            .any(|(_, character)| character.name == hello.name)
        {
            return None;
        }

        // Check for matching characters
        let matching_character = self
            .world
            .query::<(&EntityId, &InactiveCharacter)>()
            .iter()
            .find(|(_, (_, inactive_character))| inactive_character.0.name == hello.name)
            .map(|(entity, (entity_id, _))| (*entity_id, entity));
        if let Some((entity_id, entity)) = matching_character {
            info!(id = %entity_id, name = %hello.name, "activating character");
            let inactive_character = self.world.remove_one::<InactiveCharacter>(entity).unwrap();
            self.world
                .insert(entity, (inactive_character.0, CharacterInput::default()))
                .unwrap();
            self.accumulated_changes.spawns.push(entity);
            return Some((entity_id, entity));
        }

        // Spawn entirely new character
        let position = Position {
            node: NodeId::ROOT,
            local: MIsometry::translation_along(&(na::Vector3::y() * 1.4)),
        };
        let character = Character {
            name: hello.name.clone(),
            state: CharacterState {
                orientation: na::one(),
                velocity: na::Vector3::zeros(),
                on_ground: false,
            },
        };
        let inventory = Inventory { contents: vec![] };
        let initial_input = CharacterInput::default();
        Some(self.spawn((position.node, position, character, inventory, initial_input)))
    }

    pub fn deactivate_character(&mut self, entity: Entity) {
        let entity_id = *self.world.get::<&EntityId>(entity).unwrap();
        let (character, _) = self
            .world
            .remove::<(Character, CharacterInput)>(entity)
            .unwrap();
        self.world
            .insert_one(entity, InactiveCharacter(character))
            .unwrap();
        self.accumulated_changes.despawns.push(entity_id);
    }

    fn spawn(&mut self, bundle: impl DynamicBundle) -> (EntityId, Entity) {
        let id = self.new_id();
        let mut entity_builder = EntityBuilder::new();
        entity_builder.add(id);
        entity_builder.add_bundle(bundle);
        let entity = self.world.spawn(entity_builder.build());

        if let Ok(node) = self.world.get::<&NodeId>(entity) {
            self.graph_entities.insert(*node, entity);
            self.dirty_nodes.insert(*node);
        }

        if let Ok(character) = self.world.get::<&Character>(entity) {
            info!(%id, name = %character.name, "spawning character");
        }

        self.entity_ids.insert(id, entity);

        if !self.world.satisfies::<&InactiveCharacter>(entity).unwrap() {
            self.accumulated_changes.spawns.push(entity);
        }

        (id, entity)
    }

    pub fn command(
        &mut self,
        entity: Entity,
        command: Command,
    ) -> Result<(), hecs::ComponentError> {
        let mut input = self.world.get::<&mut CharacterInput>(entity)?;
        *input = command.character_input;
        let mut ch = self.world.get::<&mut Character>(entity)?;
        ch.state.orientation = command.orientation;
        Ok(())
    }

    pub fn destroy(&mut self, entity: Entity) {
        let id = *self.world.get::<&EntityId>(entity).unwrap();
        self.entity_ids.remove(&id);
        if let Ok(node) = self.world.get::<&NodeId>(entity) {
            self.graph_entities.remove(*node, entity);
        }
        if !self.world.satisfies::<&InactiveCharacter>(entity).unwrap() {
            self.accumulated_changes.despawns.push(id);
        }
        self.world.despawn(entity).unwrap();
    }

    /// Collect information about all entities, for transmission to new clients
    pub fn snapshot(&self) -> Spawns {
        let mut spawns = Spawns {
            step: self.step,
            spawns: Vec::new(),
            despawns: Vec::new(),
            nodes: self
                .graph
                .tree()
                .map(|(side, parent)| FreshNode { side, parent })
                .collect(),
            block_updates: Vec::new(),
            voxel_data: Vec::new(),
            inventory_additions: Vec::new(),
            inventory_removals: Vec::new(),
        };
        for (entity, &id) in &mut self
            .world
            .query::<hecs::Without<&EntityId, &InactiveCharacter>>()
        {
            spawns.spawns.push((id, dump_entity(&self.world, entity)));
        }
        for &chunk_id in self.modified_chunks.iter() {
            let voxels = match self.graph.get(chunk_id.node).chunks[chunk_id.vertex] {
                Chunk::Populated { ref voxels, .. } => voxels,
                _ => panic!("ungenerated chunk is marked as modified"),
            };

            spawns
                .voxel_data
                .push((chunk_id, voxels.serialize(self.cfg.chunk_size)));
        }
        spawns
    }

    pub fn step(&mut self) -> (Option<Spawns>, StateDelta) {
        let span = error_span!("step", step = self.step);
        let _guard = span.enter();

        // Extend graph structure
        for (_, (position, _)) in self.world.query::<(&mut Position, &mut Character)>().iter() {
            ensure_nearby(&mut self.graph, position, self.cfg.view_distance);
        }

        self.populate_fresh_graph_nodes();

        // We want to load all chunks that a player can interact with in a single step, so chunk_generation_distance
        // is set up to cover that distance.
        let chunk_generation_distance = dodeca::BOUNDING_SPHERE_RADIUS
            + self.cfg.character.character_radius
            + self.cfg.character.speed_cap * self.cfg.step_interval.as_secs_f32()
            + self.cfg.character.ground_distance_tolerance
            + self.cfg.character.block_reach
            + 0.001;

        // Load all chunks around entities corresponding to clients, which correspond to entities
        // with a "Character" component.
        for (_, (position, _)) in self.world.query::<(&Position, &Character)>().iter() {
            let nodes = nearby_nodes(&self.graph, position, chunk_generation_distance);
            for &(node, _) in &nodes {
                for vertex in dodeca::Vertex::iter() {
                    let chunk = ChunkId::new(node, vertex);
                    if let Chunk::Fresh = self
                        .graph
                        .get_chunk(chunk)
                        .expect("all nodes must be populated before loading their chunks")
                    {
                        if let Some(params) =
                            ChunkParams::new(self.cfg.chunk_size, &self.graph, chunk)
                        {
                            self.graph.populate_chunk(chunk, params.generate_voxels());
                        }
                    }
                }
            }
        }

        let mut pending_block_updates: Vec<(Entity, BlockUpdate)> = vec![];

        // Simulate
        for (entity, (node, position, character, input)) in self
            .world
            .query::<(&NodeId, &mut Position, &mut Character, &CharacterInput)>()
            .iter()
        {
            character_controller::run_character_step(
                &self.cfg,
                &self.graph,
                position,
                &mut character.state.velocity,
                &mut character.state.on_ground,
                input,
                self.cfg.step_interval.as_secs_f32(),
            );
            if let Some(block_update) = input.block_update.clone() {
                pending_block_updates.push((entity, block_update));
            }
            self.dirty_nodes.insert(*node);
        }

        for (entity, block_update) in pending_block_updates {
            let id = *self.world.get::<&EntityId>(entity).unwrap();
            self.attempt_block_update(id, block_update);
        }

        self.update_entity_node_ids();

        let spawns = std::mem::take(&mut self.accumulated_changes).into_spawns(
            self.step,
            &self.world,
            &self.graph,
        );

        // TODO: Omit unchanged (e.g. freshly spawned) entities (dirty flag?)
        let delta = StateDelta {
            latest_input: 0, // To be filled in by the caller
            step: self.step,
            positions: self
                .world
                .query::<(&EntityId, &Position)>()
                .iter()
                .map(|(_, (&id, &position))| (id, position))
                .collect(),
            character_states: self
                .world
                .query::<(&EntityId, &Character)>()
                .iter()
                .map(|(_, (&id, ch))| (id, ch.state.clone()))
                .collect(),
        };

        self.step += 1;
        (spawns, delta)
    }

    /// Ensure that the NodeId component of every entity is set to what it should be to ensure consistency. Any entity
    /// with a position should have a NodeId that matches that position, and all entities with inventories should propagate
    /// their NodeId to their inventory items.
    fn update_entity_node_ids(&mut self) {
        // Helper function for properly changing the NodeId of a given node without leaving any
        // of the supporting structures out of date.
        let mut update_node_id = |entity: Entity, node_id: &mut NodeId, new_node_id: NodeId| {
            if *node_id != new_node_id {
                self.dirty_nodes.insert(*node_id);
                self.graph_entities.remove(*node_id, entity);

                *node_id = new_node_id;
                self.dirty_nodes.insert(*node_id);
                self.graph_entities.insert(*node_id, entity);
            }
        };

        // Synchronize NodeId and Position
        for (entity, (node_id, position)) in self.world.query::<(&mut NodeId, &Position)>().iter() {
            update_node_id(entity, node_id, position.node);
        }

        // Synchronize NodeId for all inventory items.
        // TODO: Note that the order in which inventory items are updated is arbitrary, so
        // if inventory items can themselves have inventories, their respective NodeIds
        // may be out of date by a few steps, which could cause bugs. This can be solved with
        // a more complete entity hierarchy system
        for (_, (&inventory_node_id, inventory)) in
            self.world.query::<(&NodeId, &Inventory)>().iter()
        {
            for inventory_entity_id in &inventory.contents {
                let inventory_entity = *self.entity_ids.get(inventory_entity_id).unwrap();

                let mut inventory_entity_node_id =
                    self.world.get::<&mut NodeId>(inventory_entity).unwrap();

                update_node_id(
                    inventory_entity,
                    &mut inventory_entity_node_id,
                    inventory_node_id,
                );
            }
        }
    }

    /// Should be called after any set of changes is made to the graph to ensure that the server
    /// does not have any partially-initialized graph nodes.
    fn populate_fresh_graph_nodes(&mut self) {
        let fresh_nodes = self.graph.fresh().to_vec();
        self.graph.clear_fresh();

        self.accumulated_changes
            .fresh_nodes
            .extend_from_slice(&fresh_nodes);
        for fresh_node in fresh_nodes.iter().copied() {
            for vertex in Vertex::iter() {
                let chunk = ChunkId::new(fresh_node, vertex);
                if let Some(voxel_data) = self.preloaded_voxel_data.remove(&chunk) {
                    self.accumulated_changes
                        .fresh_voxel_data
                        .push((chunk, voxel_data.serialize(self.cfg.chunk_size)));
                    self.modified_chunks.insert(chunk);
                    self.graph.populate_chunk(chunk, voxel_data)
                }
            }
        }
    }

    fn new_id(&mut self) -> EntityId {
        loop {
            let id = self.rng.random();
            if !self.entity_ids.contains_key(&id) {
                return id;
            }
        }
    }

    /// Add the given entity to the given inventory
    fn add_to_inventory(&mut self, inventory_id: EntityId, entity_id: EntityId) {
        let mut inventory = self
            .world
            .get::<&mut Inventory>(*self.entity_ids.get(&inventory_id).unwrap())
            .unwrap();
        inventory.contents.push(entity_id);
        self.accumulated_changes
            .inventory_additions
            .push((inventory_id, entity_id));
    }

    /// Remove the given entity from the given inventory. Note that this does not destroy the entity.
    /// Returns whether the item was in the inventory to begin with.
    fn remove_from_inventory(&mut self, inventory_id: EntityId, entity_id: EntityId) -> bool {
        let mut inventory = self
            .world
            .get::<&mut Inventory>(*self.entity_ids.get(&inventory_id).unwrap())
            .unwrap();
        let Some(position) = inventory.contents.iter().position(|&e| e == entity_id) else {
            return false;
        };
        inventory.contents.remove(position);
        self.accumulated_changes
            .inventory_removals
            .push((inventory_id, entity_id));
        true
    }

    /// Executes the requested block update if the subject is able to do so and
    /// leaves the state of the world unchanged otherwise
    fn attempt_block_update(&mut self, subject: EntityId, block_update: BlockUpdate) {
        let subject_node = *self
            .world
            .get::<&NodeId>(*self.entity_ids.get(&subject).unwrap())
            .unwrap();
        let Some(old_material) = self
            .graph
            .get_material(block_update.chunk_id, block_update.coords)
        else {
            tracing::warn!("Block update received from ungenerated chunk");
            return;
        };
        if self.cfg.gameplay_enabled {
            if block_update.new_material != Material::Void {
                let Some(consumed_entity_id) = block_update.consumed_entity else {
                    tracing::warn!("Tried to place block without consuming any entities");
                    return;
                };
                let Some(&consumed_entity) = self.entity_ids.get(&consumed_entity_id) else {
                    tracing::warn!("Tried to consume an unknown entity ID");
                    return;
                };
                if !self
                    .world
                    .get::<&Material>(consumed_entity)
                    .is_ok_and(|m| *m == block_update.new_material)
                {
                    tracing::warn!("Tried to consume wrong material");
                    return;
                }
                if !self.remove_from_inventory(subject, consumed_entity_id) {
                    tracing::warn!("Tried to consume entity not in player inventory");
                    return;
                }
                self.destroy(consumed_entity);
            }
            if old_material != Material::Void {
                let (produced_entity, _) = self.spawn((subject_node, old_material));
                self.add_to_inventory(subject, produced_entity);
            }
        }
        assert!(self.graph.update_block(&block_update));
        self.modified_chunks.insert(block_update.chunk_id);
        self.dirty_voxel_nodes.insert(block_update.chunk_id.node);
        self.accumulated_changes.block_updates.push(block_update);
    }
}

/// Collect all information about a particular entity for transmission to clients.
fn dump_entity(world: &hecs::World, entity: Entity) -> Vec<Component> {
    assert!(
        !world.satisfies::<&InactiveCharacter>(entity).unwrap(),
        "Inactive characters should not be sent to clients"
    );
    let mut components = Vec::new();
    if let Ok(x) = world.get::<&Position>(entity) {
        components.push(Component::Position(*x));
    }
    if let Ok(x) = world.get::<&Character>(entity) {
        components.push(Component::Character((*x).clone()));
    }
    if let Ok(x) = world.get::<&Inventory>(entity) {
        components.push(Component::Inventory((*x).clone()));
    }
    if let Ok(x) = world.get::<&Material>(entity) {
        components.push(Component::Material(*x));
    }
    components
}

#[derive(Debug, Serialize, Deserialize, Clone)]
struct InactiveCharacter(pub Character);

/// Stores changes that the server has canonically done but hasn't yet broadcast to clients
#[derive(Default)]
struct AccumulatedChanges {
    /// Entities that have been spawned since the last broadcast
    spawns: Vec<Entity>,

    /// Entities that have been despawned since the last broadcast
    despawns: Vec<EntityId>,

    /// Block updates that have been applied to the world since the last broadcast
    block_updates: Vec<BlockUpdate>,

    /// Entities that have been added to an inventory since the last broadcast, where `(a, b)`` represents
    /// entity `b`` being added to inventory `a``
    inventory_additions: Vec<(EntityId, EntityId)>,

    /// Entities that have been removed from an inventory since the last broadcast, where `(a, b)`` represents
    /// entity `b`` being removed from inventory `a``
    inventory_removals: Vec<(EntityId, EntityId)>,

    /// Nodes that have been added to the graph since the last broadcast
    fresh_nodes: Vec<NodeId>,

    /// Voxel data from `fresh_nodes` that needs to be broadcast to clients due to not exactly matching what
    /// world generation would return. This is needed to support `preloaded_voxel_data`
    fresh_voxel_data: Vec<(ChunkId, SerializedVoxelData)>,
}

impl AccumulatedChanges {
    fn is_empty(&self) -> bool {
        self.spawns.is_empty()
            && self.despawns.is_empty()
            && self.block_updates.is_empty()
            && self.inventory_additions.is_empty()
            && self.inventory_removals.is_empty()
            && self.fresh_nodes.is_empty()
            && self.fresh_voxel_data.is_empty()
    }

    /// Convert state changes for broadcast to clients
    fn into_spawns(self, step: Step, world: &hecs::World, graph: &Graph) -> Option<Spawns> {
        if self.is_empty() {
            return None;
        }

        let mut spawns = Vec::with_capacity(self.spawns.len());
        for entity in self.spawns {
            let id = *world.get::<&EntityId>(entity).unwrap();
            spawns.push((id, dump_entity(world, entity)));
        }

        if !self.fresh_nodes.is_empty() {
            trace!(count = self.fresh_nodes.len(), "broadcasting fresh nodes");
        }

        Some(Spawns {
            step,
            spawns,
            despawns: self.despawns,
            nodes: self
                .fresh_nodes
                .iter()
                .filter_map(|&id| {
                    let side = graph.parent(id)?;
                    Some(FreshNode {
                        side,
                        parent: graph.neighbor(id, side).unwrap(),
                    })
                })
                .collect(),
            block_updates: self.block_updates,
            voxel_data: self.fresh_voxel_data,
            inventory_additions: self.inventory_additions,
            inventory_removals: self.inventory_removals,
        })
    }
}<|MERGE_RESOLUTION|>--- conflicted
+++ resolved
@@ -18,11 +18,7 @@
 use common::{
     EntityId, SimConfig, Step, character_controller, dodeca,
     graph::{Graph, NodeId},
-<<<<<<< HEAD
     node::Chunk,
-=======
-    node::{Chunk, populate_fresh_nodes},
->>>>>>> b8592442
     proto::{
         Character, CharacterInput, CharacterState, ClientHello, Command, Component, FreshNode,
         Position, Spawns, StateDelta,
