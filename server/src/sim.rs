use std::sync::Arc;

use fxhash::FxHashMap;
use hecs::Entity;
use rand::rngs::SmallRng;
use rand::{Rng, SeedableRng};
use tracing::{error_span, info, trace};

use common::{
    graph::{Graph, NodeId},
    math,
    proto::{self, ClientHello, Command, Component, FreshNode, Position, Spawns, StateDelta},
    sanitize_motion_input,
    traversal::ensure_nearby,
    EntityId, SimConfig, Step,
};

pub struct Sim {
    cfg: Arc<SimConfig>,
    rng: SmallRng,
    step: Step,
    entity_ids: FxHashMap<EntityId, Entity>,
    world: hecs::World,
    graph: Graph<Empty>,
    spawns: Vec<Entity>,
    despawns: Vec<EntityId>,
}

impl Sim {
    pub fn new(cfg: Arc<SimConfig>) -> Self {
        let mut result = Self {
            cfg,
            rng: SmallRng::from_entropy(),
            step: 0,
            entity_ids: FxHashMap::default(),
            world: hecs::World::new(),
            graph: Graph::new(),
            spawns: Vec::new(),
            despawns: Vec::new(),
        };

        ensure_nearby(
            &mut result.graph,
            &Position::origin(),
            f64::from(result.cfg.view_distance),
        );
        result
    }

    pub fn spawn_character(&mut self, hello: ClientHello) -> (EntityId, Entity) {
        let id = self.new_id();
        info!(%id, name = %hello.name, "spawning character");
        let position = Position {
            node: NodeId::ROOT,
<<<<<<< HEAD
            local: math::translate_along(&na::Vector3::y_axis(), 1.1),
=======
            local: math::translate_along(&(na::Vector3::y() * 0.9)),
>>>>>>> ce1ac7a3
        };
        let character = Character {
            name: hello.name,
            velocity: na::Vector3::zeros(),
            orientation: na::one(),
        };
        let entity = self.world.spawn((id, position, character));
        self.entity_ids.insert(id, entity);
        self.spawns.push(entity);
        (id, entity)
    }

    pub fn command(
        &mut self,
        entity: Entity,
        command: Command,
    ) -> Result<(), hecs::ComponentError> {
        let mut ch = self.world.get::<&mut Character>(entity)?;
<<<<<<< HEAD
        let (direction, speed) = sanitize_motion_input(command.velocity);
        ch.direction = direction;
        ch.speed = speed * self.cfg.no_clip_movement_speed;
=======
        let velocity = sanitize_motion_input(command.velocity);
        ch.velocity = velocity * self.cfg.movement_speed;
>>>>>>> ce1ac7a3
        ch.orientation = command.orientation;
        Ok(())
    }

    pub fn destroy(&mut self, entity: Entity) {
        let id = *self.world.get::<&EntityId>(entity).unwrap();
        self.entity_ids.remove(&id);
        self.world.despawn(entity).unwrap();
        self.despawns.push(id);
    }

    /// Collect information about all entities, for transmission to new clients
    pub fn snapshot(&self) -> Spawns {
        let mut spawns = Spawns {
            step: self.step,
            spawns: Vec::new(),
            despawns: Vec::new(),
            nodes: self
                .graph
                .tree()
                .map(|(side, parent)| FreshNode { side, parent })
                .collect(),
        };
        for (entity, &id) in &mut self.world.query::<&EntityId>() {
            spawns.spawns.push((id, dump_entity(&self.world, entity)));
        }
        spawns
    }

    pub fn step(&mut self) -> (Spawns, StateDelta) {
        let span = error_span!("step", step = self.step);
        let _guard = span.enter();

        // Simulate
        for (_, (ch, pos)) in self.world.query::<(&Character, &mut Position)>().iter() {
            let next_xf = pos.local * math::translate_along(&(ch.velocity / self.cfg.rate as f32));
            pos.local = math::renormalize_isometry(&next_xf);
            let (next_node, transition_xf) = self.graph.normalize_transform(pos.node, &pos.local);
            if next_node != pos.node {
                pos.node = next_node;
                pos.local = transition_xf * pos.local;
            }
            ensure_nearby(&mut self.graph, pos, f64::from(self.cfg.view_distance));
        }

        // Capture state changes for broadcast to clients
        let mut spawns = Vec::with_capacity(self.spawns.len());
        for entity in self.spawns.drain(..) {
            let id = *self.world.get::<&EntityId>(entity).unwrap();
            spawns.push((id, dump_entity(&self.world, entity)));
        }
        if !self.graph.fresh().is_empty() {
            trace!(count = self.graph.fresh().len(), "broadcasting fresh nodes");
        }
        let spawns = Spawns {
            step: self.step,
            spawns,
            despawns: std::mem::take(&mut self.despawns),
            nodes: self
                .graph
                .fresh()
                .iter()
                .filter_map(|&id| {
                    let side = self.graph.parent(id)?;
                    Some(FreshNode {
                        side,
                        parent: self.graph.neighbor(id, side).unwrap(),
                    })
                })
                .collect(),
        };
        self.graph.clear_fresh();

        // TODO: Omit unchanged (e.g. freshly spawned) entities (dirty flag?)
        let delta = StateDelta {
            latest_input: 0, // To be filled in by the caller
            step: self.step,
            positions: self
                .world
                .query::<(&EntityId, &Position)>()
                .iter()
                .map(|(_, (&id, &position))| (id, position))
                .collect(),
            character_orientations: self
                .world
                .query::<(&EntityId, &Character)>()
                .iter()
                .map(|(_, (&id, ch))| (id, ch.orientation))
                .collect(),
        };

        self.step += 1;
        (spawns, delta)
    }

    fn new_id(&mut self) -> EntityId {
        loop {
            let id = self.rng.gen();
            if !self.entity_ids.contains_key(&id) {
                return id;
            }
        }
    }
}

enum Empty {}

fn dump_entity(world: &hecs::World, entity: Entity) -> Vec<Component> {
    let mut components = Vec::new();
    if let Ok(x) = world.get::<&Position>(entity) {
        components.push(Component::Position(*x));
    }
    if let Ok(x) = world.get::<&Character>(entity) {
        components.push(Component::Character(proto::Character {
            name: x.name.clone(),
            orientation: x.orientation,
            velocity: na::Vector3::zeros(),
        }));
    }
    components
}

struct Character {
    name: String,
    orientation: na::UnitQuaternion<f32>,
    velocity: na::Vector3<f32>,
}<|MERGE_RESOLUTION|>--- conflicted
+++ resolved
@@ -52,11 +52,7 @@
         info!(%id, name = %hello.name, "spawning character");
         let position = Position {
             node: NodeId::ROOT,
-<<<<<<< HEAD
-            local: math::translate_along(&na::Vector3::y_axis(), 1.1),
-=======
-            local: math::translate_along(&(na::Vector3::y() * 0.9)),
->>>>>>> ce1ac7a3
+            local: math::translate_along(&(na::Vector3::y() * 1.1)),
         };
         let character = Character {
             name: hello.name,
@@ -75,14 +71,8 @@
         command: Command,
     ) -> Result<(), hecs::ComponentError> {
         let mut ch = self.world.get::<&mut Character>(entity)?;
-<<<<<<< HEAD
-        let (direction, speed) = sanitize_motion_input(command.velocity);
-        ch.direction = direction;
-        ch.speed = speed * self.cfg.no_clip_movement_speed;
-=======
         let velocity = sanitize_motion_input(command.velocity);
-        ch.velocity = velocity * self.cfg.movement_speed;
->>>>>>> ce1ac7a3
+        ch.velocity = velocity * self.cfg.no_clip_movement_speed;
         ch.orientation = command.orientation;
         Ok(())
     }
