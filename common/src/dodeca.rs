//! Tools for processing the geometry of a right dodecahedron
<<<<<<< HEAD

use std::array;

use lazy_static::lazy_static;
use serde::{Deserialize, Serialize};

use crate::{math, voxel_math::ChunkAxisPermutation};
=======
use serde::{Deserialize, Serialize};

use crate::dodeca::data::*;
>>>>>>> 00f7f23f

/// Sides of a right dodecahedron
#[derive(Debug, Copy, Clone, Eq, PartialEq, Ord, PartialOrd, Hash, Serialize, Deserialize)]
pub enum Side {
    A,
    B,
    C,
    D,
    E,
    F,
    G,
    H,
    I,
    J,
    K,
    L,
}

impl Side {
    #[inline]
    pub fn from_index(x: usize) -> Self {
        use Side::*;
        const VALUES: [Side; SIDE_COUNT] = [A, B, C, D, E, F, G, H, I, J, K, L];
        VALUES[x]
    }

    pub fn iter() -> impl ExactSizeIterator<Item = Self> {
        use Side::*;
        [A, B, C, D, E, F, G, H, I, J, K, L].into_iter()
    }

    /// Whether `self` and `other` share an edge
    ///
    /// `false` when `self == other`.
    #[inline]
    pub fn adjacent_to(self, other: Side) -> bool {
        adjacent()[self as usize][other as usize]
    }

    /// Outward normal vector of this side
    #[inline]
    pub fn normal(self) -> &'static na::Vector4<f32> {
        &side_normals_f32()[self as usize]
    }

    /// Outward normal vector of this side
    #[inline]
    pub fn normal_f64(self) -> &'static na::Vector4<f64> {
        &side_normals_f64()[self as usize]
    }

    /// Reflection across this side
    #[inline]
    pub fn reflection(self) -> &'static na::Matrix4<f32> {
        &reflections_f32()[self as usize]
    }

    /// Reflection across this side
    #[inline]
    pub fn reflection_f64(self) -> &'static na::Matrix4<f64> {
        &reflections_f64()[self as usize]
    }

    /// Whether `p` is opposite the dodecahedron across the plane containing `self`
    #[inline]
    pub fn is_facing<N: na::RealField + Copy>(self, p: &na::Vector4<N>) -> bool {
        let r = na::convert::<_, na::RowVector4<N>>(self.reflection_f64().row(3).clone_owned());
        (r * p).x < p.w
    }
}

/// Vertices of a right dodecahedron
#[derive(Debug, Copy, Clone, Eq, PartialEq, Hash, Serialize, Deserialize)]
pub enum Vertex {
    A,
    B,
    C,
    D,
    E,
    F,
    G,
    H,
    I,
    J,
    K,
    L,
    M,
    N,
    O,
    P,
    Q,
    R,
    S,
    T,
}

impl Vertex {
    pub fn iter() -> impl ExactSizeIterator<Item = Self> {
        use Vertex::*;
        [A, B, C, D, E, F, G, H, I, J, K, L, M, N, O, P, Q, R, S, T]
            .iter()
            .cloned()
    }

    /// Vertex shared by three sides, if any
    #[inline]
    pub fn from_sides(a: Side, b: Side, c: Side) -> Option<Self> {
        sides_to_vertex()[a as usize][b as usize][c as usize]
    }

    /// Sides incident to this vertex, in canonical order
    #[inline]
    pub fn canonical_sides(self) -> [Side; 3] {
        vertex_sides()[self as usize]
    }

    /// Vertices adjacent to this vertex, opposite the sides in canonical order
    #[inline]
    pub fn adjacent_vertices(self) -> [Vertex; 3] {
        adjacent_vertices()[self as usize]
    }

    /// Chunk permutations adjacent to this vertex, opposite the sides in canonical order.
    /// These permutations convert coordinates relative to a reflected version of the current
    /// chunk to coordinates relative to the adjacent chunk in its canonical orientation.
    #[inline]
    pub fn chunk_axis_permutations(self) -> &'static [ChunkAxisPermutation; 3] {
        &CHUNK_AXIS_PERMUTATIONS[self as usize]
    }

    /// For each vertex of the cube dual to this dodecahedral vertex, provides an iterator of at
    /// most 3 steps to reach the corresponding graph node, and binary coordinates of the vertex in
    /// question with respect to the origin vertex of the cube.
    pub fn dual_vertices(
        self,
    ) -> impl ExactSizeIterator<Item = ([bool; 3], impl ExactSizeIterator<Item = Side>)> {
        let [a, b, c] = self.canonical_sides();
        let verts = [
            ([Side::A; 3], 0, [false, false, false]),
            ([c, Side::A, Side::A], 1, [false, false, true]),
            ([b, Side::A, Side::A], 1, [false, true, false]),
            ([b, c, Side::A], 2, [false, true, true]),
            ([a, Side::A, Side::A], 1, [true, false, false]),
            ([a, c, Side::A], 2, [true, false, true]),
            ([a, b, Side::A], 2, [true, true, false]),
            ([a, b, c], 3, [true, true, true]),
        ];
        (0..8).map(move |i| {
            let (sides, len, coords) = verts[i];
            (coords, (0..len).map(move |i| sides[i]))
        })
    }

    /// Transform from euclidean chunk coordinates to hyperbolic node space
    pub fn chunk_to_node(self) -> na::Matrix4<f32> {
        self.dual_to_node() * na::Matrix4::new_scaling(1.0 / Self::dual_to_chunk_factor())
    }

    /// Transform from euclidean chunk coordinates to hyperbolic node space
    pub fn chunk_to_node_f64(self) -> na::Matrix4<f64> {
        self.dual_to_node_f64() * na::Matrix4::new_scaling(1.0 / Self::dual_to_chunk_factor_f64())
    }

    /// Transform from hyperbolic node space to euclidean chunk coordinates
    pub fn node_to_chunk(self) -> na::Matrix4<f32> {
        na::Matrix4::new_scaling(Self::dual_to_chunk_factor()) * self.node_to_dual()
    }

    /// Transform from hyperbolic node space to euclidean chunk coordinates
    pub fn node_to_chunk_f64(self) -> na::Matrix4<f64> {
        na::Matrix4::new_scaling(Self::dual_to_chunk_factor_f64()) * self.node_to_dual_f64()
    }

    /// Transform from cube-centric coordinates to dodeca-centric coordinates
    pub fn dual_to_node(self) -> &'static na::Matrix4<f32> {
        &dual_to_node_f32()[self as usize]
    }

    /// Transform from cube-centric coordinates to dodeca-centric coordinates
    pub fn dual_to_node_f64(self) -> &'static na::Matrix4<f64> {
        &dual_to_node_f64()[self as usize]
    }

    /// Transform from dodeca-centric coordinates to cube-centric coordinates
    pub fn node_to_dual(self) -> &'static na::Matrix4<f32> {
        &node_to_dual_f32()[self as usize]
    }

    /// Transform from dodeca-centric coordinates to cube-centric coordinates
    pub fn node_to_dual_f64(self) -> &'static na::Matrix4<f64> {
        &node_to_dual_f64()[self as usize]
    }

    /// Scale factor used in conversion from cube-centric coordinates to euclidean chunk coordinates.
    /// Scaling the x, y, and z components of a vector in cube-centric coordinates by this value
    /// and dividing them by the w coordinate will yield euclidean chunk coordinates.
    pub fn dual_to_chunk_factor() -> f32 {
        dual_to_chunk_factor_f32()
    }

    /// Scale factor used in conversion from cube-centric coordinates to euclidean chunk coordinates.
    /// Scaling the x, y, and z components of a vector in cube-centric coordinates by this value
    /// and dividing them by the w coordinate will yield euclidean chunk coordinates.
    pub fn dual_to_chunk_factor_f64() -> f64 {
        dual_to_chunk_factor_f64()
    }

    /// Scale factor used in conversion from euclidean chunk coordinates to cube-centric coordinates.
    /// Scaling the x, y, and z components of a vector in homogeneous euclidean chunk coordinates by this value
    /// and lorentz-normalizing the result will yield cube-centric coordinates.
    pub fn chunk_to_dual_factor() -> f32 {
        chunk_to_dual_factor_f32()
    }

    /// Scale factor used in conversion from euclidean chunk coordinates to cube-centric coordinates.
    /// Scaling the x, y, and z components of a vector in homogeneous euclidean chunk coordinates by this value
    /// and lorentz-normalizing the result will yield cube-centric coordinates.
    pub fn chunk_to_dual_factor_f64() -> f64 {
        chunk_to_dual_factor_f64()
    }

    /// Convenience method for `self.chunk_to_node().determinant() < 0`.
    pub fn parity(self) -> bool {
        chunk_to_node_parity()[self as usize]
    }
}

pub const VERTEX_COUNT: usize = 20;
pub const SIDE_COUNT: usize = 12;
pub const BOUNDING_SPHERE_RADIUS_F64: f64 = 1.2264568712514068;
pub const BOUNDING_SPHERE_RADIUS: f32 = BOUNDING_SPHERE_RADIUS_F64 as f32;

mod data {
    use std::sync::OnceLock;

    use crate::dodeca::{Side, Vertex, SIDE_COUNT, VERTEX_COUNT};
    use crate::math;

    /// Whether two sides share an edge
    pub fn adjacent() -> &'static [[bool; SIDE_COUNT]; SIDE_COUNT] {
        static LOCK: OnceLock<[[bool; SIDE_COUNT]; SIDE_COUNT]> = OnceLock::new();
        LOCK.get_or_init(|| {
            let mut result = [[false; SIDE_COUNT]; SIDE_COUNT];
            for (i, side) in result.iter_mut().enumerate() {
                for (j, is_adjacent) in side.iter_mut().enumerate() {
                    let cosh_distance = (reflections_f64()[i] * reflections_f64()[j])[(3, 3)];
                    // Possile cosh_distances: 1, 4.23606 = 2+sqrt(5), 9.47213 = 5+2*sqrt(5), 12.70820 = 6+3*sqrt(5);
                    // < 2.0 indicates identical faces; < 5.0 indicates adjacent faces; > 5.0 indicates non-adjacent faces
                    *is_adjacent = (2.0..5.0).contains(&cosh_distance);
                }
            }
            result
        })
    }

    /// Vector corresponding to the outer normal of each side
    pub fn side_normals_f64() -> &'static [na::Vector4<f64>; SIDE_COUNT] {
        static LOCK: OnceLock<[na::Vector4<f64>; SIDE_COUNT]> = OnceLock::new();
        LOCK.get_or_init(|| {
            let phi = libm::sqrt(1.25) + 0.5; // golden ratio
            let f = math::lorentz_normalize(&na::Vector4::new(1.0, phi, 0.0, libm::sqrt(phi)));

            let mut result: [na::Vector4<f64>; SIDE_COUNT] = [na::zero(); SIDE_COUNT];
            let mut i = 0;
            for (x, y, z, w) in [
                (f.x, f.y, f.z, f.w),
                (-f.x, f.y, -f.z, f.w),
                (f.x, -f.y, -f.z, f.w),
                (-f.x, -f.y, f.z, f.w),
            ] {
                for (x, y, z, w) in [(x, y, z, w), (y, z, x, w), (z, x, y, w)] {
                    result[i] = na::Vector4::new(x, y, z, w);
                    i += 1;
                }
            }
            result
        })
    }

    /// Transform that moves from a neighbor to a reference node, for each side
    pub fn reflections_f64() -> &'static [na::Matrix4<f64>; SIDE_COUNT] {
        static LOCK: OnceLock<[na::Matrix4<f64>; SIDE_COUNT]> = OnceLock::new();
        LOCK.get_or_init(|| side_normals_f64().map(|r| math::reflect(&r)))
    }

    /// Sides incident to a vertex, in canonical order
    pub fn vertex_sides() -> &'static [[Side; 3]; VERTEX_COUNT] {
        static LOCK: OnceLock<[[Side; 3]; VERTEX_COUNT]> = OnceLock::new();
        LOCK.get_or_init(|| {
            let mut result = [[Side::A; 3]; VERTEX_COUNT];
            let mut vertex = 0;
            // Kind of a hack, but working this out by hand isn't any fun.
            for a in 0..SIDE_COUNT {
                for b in (a + 1)..SIDE_COUNT {
                    for c in (b + 1)..SIDE_COUNT {
                        if !adjacent()[a][b] || !adjacent()[b][c] || !adjacent()[c][a] {
                            continue;
                        }
                        result[vertex] = [
                            Side::from_index(a),
                            Side::from_index(b),
                            Side::from_index(c),
                        ];
                        vertex += 1;
                    }
                }
            }
            assert_eq!(vertex, 20);
            result
        })
    }

    // Which vertices are adjacent to other vertices and opposite the canonical sides
    pub fn adjacent_vertices() -> &'static [[Vertex; 3]; VERTEX_COUNT] {
        static LOCK: OnceLock<[[Vertex; 3]; VERTEX_COUNT]> = OnceLock::new();
        LOCK.get_or_init(|| {
            let mut result = [[Vertex::A; 3]; VERTEX_COUNT];

            for (i, triple) in result.iter_mut().enumerate() {
                for result_index in 0..3 {
                    let mut test_sides = vertex_sides()[i];
                    // Keep modifying the result_index'th element of test_sides until its three elements are all
                    // adjacent to a single vertex. That vertex is the vertex we're looking for.
                    for side in Side::iter() {
                        if side == vertex_sides()[i][result_index] {
                            continue;
                        }
                        test_sides[result_index] = side;
                        if let Some(adjacent_vertex) =
                            Vertex::from_sides(test_sides[0], test_sides[1], test_sides[2])
                        {
                            triple[result_index] = adjacent_vertex;
                        }
                    }
                }
            }
            result
        })
    }

    // Which transformations have to be done after a reflection to switch reference frames from one vertex
    // to one of its adjacent vertices (ordered similarly to ADJACENT_VERTICES)
    static ref CHUNK_AXIS_PERMUTATIONS: [[ChunkAxisPermutation; 3]; VERTEX_COUNT] = {
        array::from_fn(|vertex| {
            array::from_fn(|result_index| {
                let mut test_sides = VERTEX_SIDES[vertex];
                // Keep modifying the result_index'th element of test_sides until its three elements are all
                // adjacent to a single vertex (determined using `Vertex::from_sides`).
                for side in Side::iter() {
                    if side == VERTEX_SIDES[vertex][result_index] {
                        continue;
                    }
                    test_sides[result_index] = side;
                    let Some(adjacent_vertex) =
                        Vertex::from_sides(test_sides[0], test_sides[1], test_sides[2])
                    else {
                        continue;
                    };
                    // Compare the natural permutation of sides after a reflection from `vertex` to `adjacent_vertex`
                    // to the canonical permutation of the sides for `adjacent_vertex`.
                    return ChunkAxisPermutation::from_permutation(
                        test_sides,
                        adjacent_vertex.canonical_sides(),
                    );
                }
                panic!("No suitable vertex found");
            })
        })
    };

    /// Transform that converts from cube-centric coordinates to dodeca-centric coordinates
    pub fn dual_to_node_f64() -> &'static [na::Matrix4<f64>; VERTEX_COUNT] {
        static LOCK: OnceLock<[na::Matrix4<f64>; VERTEX_COUNT]> = OnceLock::new();
        LOCK.get_or_init(|| {
            let mip_origin_normal = math::mip(&math::origin(), &side_normals_f64()[0]); // This value is the same for every side
            let mut result = [na::zero(); VERTEX_COUNT];
            for (i, map) in result.iter_mut().enumerate() {
                let [a, b, c] = vertex_sides()[i];
                let vertex_position = math::lorentz_normalize(
                    &(math::origin()
                        - (a.normal_f64() + b.normal_f64() + c.normal_f64()) * mip_origin_normal),
                );
                *map = na::Matrix4::from_columns(&[
                    -a.normal_f64(),
                    -b.normal_f64(),
                    -c.normal_f64(),
                    vertex_position,
                ]);
            }
            result
        })
    }

    /// Transform that converts from dodeca-centric coordinates to cube-centric coordinates
    pub fn node_to_dual_f64() -> &'static [na::Matrix4<f64>; VERTEX_COUNT] {
        static LOCK: OnceLock<[na::Matrix4<f64>; VERTEX_COUNT]> = OnceLock::new();
        LOCK.get_or_init(|| dual_to_node_f64().map(|m| math::mtranspose(&m)))
    }

    pub fn dual_to_chunk_factor_f64() -> f64 {
        static LOCK: OnceLock<f64> = OnceLock::new();
        *LOCK.get_or_init(|| (2.0 + 5.0f64.sqrt()).sqrt())
    }

    pub fn chunk_to_dual_factor_f64() -> f64 {
        static LOCK: OnceLock<f64> = OnceLock::new();
        *LOCK.get_or_init(|| 1.0 / dual_to_chunk_factor_f64())
    }

    /// Vertex shared by 3 sides
    pub fn sides_to_vertex() -> &'static [[[Option<Vertex>; SIDE_COUNT]; SIDE_COUNT]; SIDE_COUNT] {
        static LOCK: OnceLock<[[[Option<Vertex>; SIDE_COUNT]; SIDE_COUNT]; SIDE_COUNT]> =
            OnceLock::new();
        LOCK.get_or_init(|| {
            let mut result = [[[None; SIDE_COUNT]; SIDE_COUNT]; SIDE_COUNT];
            let mut vertex = Vertex::iter();
            // Kind of a hack, but working this out by hand isn't any fun.
            for a in 0..SIDE_COUNT {
                for b in (a + 1)..SIDE_COUNT {
                    for c in (b + 1)..SIDE_COUNT {
                        if !Side::from_index(a).adjacent_to(Side::from_index(b))
                            || !Side::from_index(b).adjacent_to(Side::from_index(c))
                            || !Side::from_index(c).adjacent_to(Side::from_index(a))
                        {
                            continue;
                        }
                        let v = Some(vertex.next().unwrap());
                        result[a][b][c] = v;
                        result[a][c][b] = v;
                        result[b][a][c] = v;
                        result[b][c][a] = v;
                        result[c][a][b] = v;
                        result[c][b][a] = v;
                    }
                }
            }
            assert_eq!(vertex.next(), None);
            result
        })
    }

    /// Whether the determinant of the cube-to-node transform is negative
    pub fn chunk_to_node_parity() -> &'static [bool; VERTEX_COUNT] {
        static LOCK: OnceLock<[bool; VERTEX_COUNT]> = OnceLock::new();
        LOCK.get_or_init(|| {
            let mut result = [false; VERTEX_COUNT];

            for v in Vertex::iter() {
                result[v as usize] = math::parity(&v.chunk_to_node_f64());
            }

            result
        })
    }

    pub fn side_normals_f32() -> &'static [na::Vector4<f32>; SIDE_COUNT] {
        static LOCK: OnceLock<[na::Vector4<f32>; SIDE_COUNT]> = OnceLock::new();
        LOCK.get_or_init(|| side_normals_f64().map(|n| n.cast()))
    }

    pub fn reflections_f32() -> &'static [na::Matrix4<f32>; SIDE_COUNT] {
        static LOCK: OnceLock<[na::Matrix4<f32>; SIDE_COUNT]> = OnceLock::new();
        LOCK.get_or_init(|| reflections_f64().map(|n| n.cast()))
    }

    pub fn dual_to_node_f32() -> &'static [na::Matrix4<f32>; VERTEX_COUNT] {
        static LOCK: OnceLock<[na::Matrix4<f32>; VERTEX_COUNT]> = OnceLock::new();
        LOCK.get_or_init(|| dual_to_node_f64().map(|n| n.cast()))
    }

    pub fn node_to_dual_f32() -> &'static [na::Matrix4<f32>; VERTEX_COUNT] {
        static LOCK: OnceLock<[na::Matrix4<f32>; VERTEX_COUNT]> = OnceLock::new();
        LOCK.get_or_init(|| node_to_dual_f64().map(|n| n.cast()))
    }

    pub fn dual_to_chunk_factor_f32() -> f32 {
        static LOCK: OnceLock<f32> = OnceLock::new();
        *LOCK.get_or_init(|| dual_to_chunk_factor_f64() as f32)
    }

    pub fn chunk_to_dual_factor_f32() -> f32 {
        static LOCK: OnceLock<f32> = OnceLock::new();
        *LOCK.get_or_init(|| chunk_to_dual_factor_f64() as f32)
    }
}

#[cfg(test)]
mod tests {
    use super::*;
    use crate::math;
    use approx::*;

    #[test]
    fn vertex_sides_consistent() {
        use std::collections::HashSet;
        let triples = vertex_sides().iter().collect::<HashSet<_>>();
        assert_eq!(triples.len(), VERTEX_COUNT);
        for &triple in vertex_sides() {
            let mut sorted = triple;
            sorted.sort_unstable();
            assert_eq!(triple, sorted);
            assert!(adjacent()[triple[0] as usize][triple[1] as usize]);
            assert!(adjacent()[triple[1] as usize][triple[2] as usize]);
            assert!(adjacent()[triple[2] as usize][triple[0] as usize]);
        }
    }

    #[test]
    fn sides_to_vertex() {
        for v in Vertex::iter() {
            let [a, b, c] = v.canonical_sides();
            assert_eq!(v, Vertex::from_sides(a, b, c).unwrap());
            assert_eq!(v, Vertex::from_sides(a, c, b).unwrap());
            assert_eq!(v, Vertex::from_sides(b, a, c).unwrap());
            assert_eq!(v, Vertex::from_sides(b, c, a).unwrap());
            assert_eq!(v, Vertex::from_sides(c, a, b).unwrap());
            assert_eq!(v, Vertex::from_sides(c, b, a).unwrap());
        }
    }

    #[test]
    fn adjacent_chunk_axis_permutations() {
        // Assumptions for this test to be valid. If any assertions in this section fail, the test itself
        // needs to be modified
        assert_eq!(Vertex::A.canonical_sides(), [Side::A, Side::B, Side::C]);
        assert_eq!(Vertex::B.canonical_sides(), [Side::A, Side::B, Side::E]);

        assert_eq!(Vertex::F.canonical_sides(), [Side::B, Side::C, Side::F]);
        assert_eq!(Vertex::J.canonical_sides(), [Side::C, Side::F, Side::H]);

        // Test cases

        // Variables with name vertex_?_canonical_sides_reflected refer to the canonical sides
        // of a particular vertex after a reflection that moves it to another vertex.
        // For instance, vertex_a_canonical_sides_reflected is similar to Vertex::A.canonical_sides(),
        // but one of the sides is changed to match Vertex B, but the order of the other two sides is left alone.
        let vertex_a_canonical_sides_reflected = [Side::A, Side::B, Side::E];
        let vertex_b_canonical_sides_reflected = [Side::A, Side::B, Side::C];
        assert_eq!(
            Vertex::A.chunk_axis_permutations()[2],
            ChunkAxisPermutation::from_permutation(
                vertex_a_canonical_sides_reflected,
                Vertex::B.canonical_sides()
            )
        );
        assert_eq!(
            Vertex::B.chunk_axis_permutations()[2],
            ChunkAxisPermutation::from_permutation(
                vertex_b_canonical_sides_reflected,
                Vertex::A.canonical_sides()
            )
        );

        let vertex_f_canonical_sides_reflected = [Side::H, Side::C, Side::F];
        let vertex_j_canonical_sides_reflected = [Side::C, Side::F, Side::B];
        assert_eq!(
            Vertex::F.chunk_axis_permutations()[0],
            ChunkAxisPermutation::from_permutation(
                vertex_f_canonical_sides_reflected,
                Vertex::J.canonical_sides()
            )
        );
        assert_eq!(
            Vertex::J.chunk_axis_permutations()[2],
            ChunkAxisPermutation::from_permutation(
                vertex_j_canonical_sides_reflected,
                Vertex::F.canonical_sides()
            )
        );
    }

    #[test]
    fn side_is_facing() {
        for side in Side::iter() {
            assert!(!side.is_facing::<f32>(&math::origin()));
            assert!(side.is_facing(&(side.reflection() * math::origin())));
        }
    }

    #[test]
    fn radius() {
        let corner = Vertex::A.chunk_to_node_f64() * math::origin();
        assert_abs_diff_eq!(
            BOUNDING_SPHERE_RADIUS_F64,
            math::distance(&corner, &math::origin()),
            epsilon = 1e-10
        );
        let phi = (1.0 + 5.0f64.sqrt()) / 2.0; // Golden ratio
        assert_abs_diff_eq!(
            BOUNDING_SPHERE_RADIUS_F64,
            (1.5 * phi).sqrt().asinh(),
            epsilon = 1e-10
        );
    }

    #[test]
    fn chunk_to_node() {
        // Chunk coordinates of (1, 1, 1) should be at the center of a dodecahedron.
        let mut chunk_corner_in_node_coordinates =
            Vertex::A.chunk_to_node_f64() * na::Vector4::new(1.0, 1.0, 1.0, 1.0);
        chunk_corner_in_node_coordinates /= chunk_corner_in_node_coordinates.w;
        assert_abs_diff_eq!(
            chunk_corner_in_node_coordinates,
            na::Vector4::new(0.0, 0.0, 0.0, 1.0),
            epsilon = 1e-10
        );
    }

    #[test]
    fn node_to_chunk() {
        assert_abs_diff_eq!(
            Vertex::A.chunk_to_node_f64().try_inverse().unwrap(),
            Vertex::A.node_to_chunk_f64(),
            epsilon = 1e-10
        );
    }
}<|MERGE_RESOLUTION|>--- conflicted
+++ resolved
@@ -1,17 +1,9 @@
 //! Tools for processing the geometry of a right dodecahedron
-<<<<<<< HEAD
-
-use std::array;
-
-use lazy_static::lazy_static;
+
+use data::*;
 use serde::{Deserialize, Serialize};
 
-use crate::{math, voxel_math::ChunkAxisPermutation};
-=======
-use serde::{Deserialize, Serialize};
-
-use crate::dodeca::data::*;
->>>>>>> 00f7f23f
+use crate::voxel_math::ChunkAxisPermutation;
 
 /// Sides of a right dodecahedron
 #[derive(Debug, Copy, Clone, Eq, PartialEq, Ord, PartialOrd, Hash, Serialize, Deserialize)]
@@ -139,7 +131,7 @@
     /// chunk to coordinates relative to the adjacent chunk in its canonical orientation.
     #[inline]
     pub fn chunk_axis_permutations(self) -> &'static [ChunkAxisPermutation; 3] {
-        &CHUNK_AXIS_PERMUTATIONS[self as usize]
+        &chunk_axis_permutations()[self as usize]
     }
 
     /// For each vertex of the cube dual to this dodecahedral vertex, provides an iterator of at
@@ -245,10 +237,12 @@
 pub const BOUNDING_SPHERE_RADIUS: f32 = BOUNDING_SPHERE_RADIUS_F64 as f32;
 
 mod data {
+    use std::array;
     use std::sync::OnceLock;
 
     use crate::dodeca::{Side, Vertex, SIDE_COUNT, VERTEX_COUNT};
     use crate::math;
+    use crate::voxel_math::ChunkAxisPermutation;
 
     /// Whether two sides share an edge
     pub fn adjacent() -> &'static [[bool; SIDE_COUNT]; SIDE_COUNT] {
@@ -354,33 +348,36 @@
 
     // Which transformations have to be done after a reflection to switch reference frames from one vertex
     // to one of its adjacent vertices (ordered similarly to ADJACENT_VERTICES)
-    static ref CHUNK_AXIS_PERMUTATIONS: [[ChunkAxisPermutation; 3]; VERTEX_COUNT] = {
-        array::from_fn(|vertex| {
-            array::from_fn(|result_index| {
-                let mut test_sides = VERTEX_SIDES[vertex];
-                // Keep modifying the result_index'th element of test_sides until its three elements are all
-                // adjacent to a single vertex (determined using `Vertex::from_sides`).
-                for side in Side::iter() {
-                    if side == VERTEX_SIDES[vertex][result_index] {
-                        continue;
+    pub fn chunk_axis_permutations() -> &'static [[ChunkAxisPermutation; 3]; VERTEX_COUNT] {
+        static LOCK: OnceLock<[[ChunkAxisPermutation; 3]; VERTEX_COUNT]> = OnceLock::new();
+        LOCK.get_or_init(|| {
+            array::from_fn(|vertex| {
+                array::from_fn(|result_index| {
+                    let mut test_sides = vertex_sides()[vertex];
+                    // Keep modifying the result_index'th element of test_sides until its three elements are all
+                    // adjacent to a single vertex (determined using `Vertex::from_sides`).
+                    for side in Side::iter() {
+                        if side == vertex_sides()[vertex][result_index] {
+                            continue;
+                        }
+                        test_sides[result_index] = side;
+                        let Some(adjacent_vertex) =
+                            Vertex::from_sides(test_sides[0], test_sides[1], test_sides[2])
+                        else {
+                            continue;
+                        };
+                        // Compare the natural permutation of sides after a reflection from `vertex` to `adjacent_vertex`
+                        // to the canonical permutation of the sides for `adjacent_vertex`.
+                        return ChunkAxisPermutation::from_permutation(
+                            test_sides,
+                            adjacent_vertex.canonical_sides(),
+                        );
                     }
-                    test_sides[result_index] = side;
-                    let Some(adjacent_vertex) =
-                        Vertex::from_sides(test_sides[0], test_sides[1], test_sides[2])
-                    else {
-                        continue;
-                    };
-                    // Compare the natural permutation of sides after a reflection from `vertex` to `adjacent_vertex`
-                    // to the canonical permutation of the sides for `adjacent_vertex`.
-                    return ChunkAxisPermutation::from_permutation(
-                        test_sides,
-                        adjacent_vertex.canonical_sides(),
-                    );
-                }
-                panic!("No suitable vertex found");
+                    panic!("No suitable vertex found");
+                })
             })
         })
-    };
+    }
 
     /// Transform that converts from cube-centric coordinates to dodeca-centric coordinates
     pub fn dual_to_node_f64() -> &'static [na::Matrix4<f64>; VERTEX_COUNT] {
