//! Tools for processing the geometry of a right dodecahedron

use serde::{Deserialize, Serialize};

use crate::math::{MIsometry, MUnitDirectionVector, MUnitPointVector};
use crate::voxel_math::ChunkAxisPermutation;

/// Sides of a right dodecahedron
///
/// These sides are arranged based on the following adjacency graph, although it
/// is recommended not to hardcode side names in other code:
/// ```nocode
///          A
/// (D-) I-E-B-C-D (-I)
///  (K-) L-G-F-H-K (-L)
///           J
/// ```
<<<<<<< HEAD
/// The above adjacency graph can be read as a world map, where side A is at the
/// north pole, and side J is at the south pole.
=======
/// The above adjacency graph can be read as a map of a globe, where side A is
/// at the north pole, and side J is at the south pole.
>>>>>>> cdda5f0f
#[derive(Debug, Copy, Clone, Eq, PartialEq, Ord, PartialOrd, Hash, Serialize, Deserialize)]
pub enum Side {
    A,
    B,
    C,
    D,
    E,
    F,
    G,
    H,
    I,
    J,
    K,
    L,
}

impl Side {
<<<<<<< HEAD
    pub const COUNT: usize = 12;

    pub const VALUES: [Self; Self::COUNT] = [
=======
    pub const VALUES: [Self; 12] = [
>>>>>>> cdda5f0f
        Self::A,
        Self::B,
        Self::C,
        Self::D,
        Self::E,
        Self::F,
        Self::G,
        Self::H,
        Self::I,
        Self::J,
        Self::K,
        Self::L,
    ];
<<<<<<< HEAD

    #[inline]
    pub fn from_index(x: usize) -> Self {
        use Side::*;
        const VALUES: [Side; Side::COUNT] = [A, B, C, D, E, F, G, H, I, J, K, L];
        VALUES[x]
    }
=======
>>>>>>> cdda5f0f

    pub fn iter() -> impl ExactSizeIterator<Item = Self> {
        Self::VALUES.iter().copied()
    }

    /// Whether `self` and `other` share an edge
    ///
    /// `false` when `self == other`.
    #[inline]
    pub fn adjacent_to(self, other: Side) -> bool {
        data::ADJACENT[self as usize][other as usize]
    }

    /// Outward normal vector of this side
    #[inline]
<<<<<<< HEAD
    pub fn normal(self) -> &'static MUnitDirectionVector<f32> {
=======
    pub fn normal(self) -> &'static MVector<f32> {
>>>>>>> cdda5f0f
        &data::SIDE_NORMALS_F32[self as usize]
    }

    /// Outward normal vector of this side
    #[inline]
<<<<<<< HEAD
    pub fn normal_f64(self) -> &'static MUnitDirectionVector<f64> {
=======
    pub fn normal_f64(self) -> &'static MVector<f64> {
>>>>>>> cdda5f0f
        &data::SIDE_NORMALS_F64[self as usize]
    }

    /// Reflection across this side. Using this matrix is the standard way to
    /// switch between the coordinate systems between adjacent nodes.
    #[inline]
    pub fn reflection(self) -> &'static MIsometry<f32> {
        &data::REFLECTIONS_F32[self as usize]
    }

    /// Reflection across this side. Using this matrix is the standard way to
    /// switch between the coordinate systems between adjacent nodes.
    #[inline]
    pub fn reflection_f64(self) -> &'static MIsometry<f64> {
        &data::REFLECTIONS_F64[self as usize]
    }

    /// Whether `p` is opposite the dodecahedron across the plane containing `self`
    #[inline]
    pub fn is_facing(self, p: &MUnitPointVector<f32>) -> bool {
        let r = self.reflection().row(3).clone_owned();
        (r * na::Vector4::from(*p)).x < p.w
    }
}

/// Vertices of a right dodecahedron
///
/// In Hypermine, each dodecahedral node consists of 20 chunks, one for each
/// vertex, shaped like an irregular cube. Each chunk can also be thought of as
/// an eighth of a cube in the dual cubic tiling.
///
/// Each chunk can be given its own coordinate system, where its right-angled
/// corner (or, in other words, the actual vertex of the dodecahedron) is at the
/// origin, and the x, y, and z axes each run alongside an edge of the chunk
/// orthogoal to the respective "canonical" side (See `canonical_sides`).
///
/// Since a vertex can be identified with a chunk, `Vertex` contains methods
/// such as `node_to_dual` and `dual_to_node` that return matrices to allow one
/// to freely swap between the coordinate system for the node and the coordinate
/// system for the chunk.
#[derive(Debug, Copy, Clone, Eq, PartialEq, Hash, Serialize, Deserialize)]
pub enum Vertex {
    A,
    B,
    C,
    D,
    E,
    F,
    G,
    H,
    I,
    J,
    K,
    L,
    M,
    N,
    O,
    P,
    Q,
    R,
    S,
    T,
}

impl Vertex {
<<<<<<< HEAD
    pub const COUNT: usize = 20;

    pub const VALUES: [Self; Self::COUNT] = [
=======
    pub const VALUES: [Self; 20] = [
>>>>>>> cdda5f0f
        Self::A,
        Self::B,
        Self::C,
        Self::D,
        Self::E,
        Self::F,
        Self::G,
        Self::H,
        Self::I,
        Self::J,
        Self::K,
        Self::L,
        Self::M,
        Self::N,
        Self::O,
        Self::P,
        Self::Q,
        Self::R,
        Self::S,
        Self::T,
    ];

    pub fn iter() -> impl ExactSizeIterator<Item = Self> {
        Self::VALUES.iter().copied()
    }

    /// Vertex shared by three sides, if any
    #[inline]
    pub fn from_sides(sides: [Side; 3]) -> Option<Self> {
        data::SIDES_TO_VERTEX[sides[0] as usize][sides[1] as usize][sides[2] as usize]
    }

    /// Sides incident to this vertex, in canonical order.
    ///
    /// This canonical order determines the X, Y, and Z axes of the chunk
    /// corresponding to the vertex.
    #[inline]
    pub fn canonical_sides(self) -> [Side; 3] {
        data::VERTEX_CANONICAL_SIDES[self as usize]
    }

    /// Vertices adjacent to this vertex in canonical order.
    ///
    /// The canonical order of adjacent vertices is based on the canonical order
    /// of sides incident to the vertex, as each of the three adjacent vertices
    /// corresponds to one of the three sides. As for which side, when two
    /// vertices are adjacent, they share two out of three sides of the
    /// dodecahedron. The side they do _not_ share is the side they correspond
    /// to.
    ///
    /// Put another way, anything leaving a chunk in the negative-X direction
    /// will end up crossing `canonical_sides()[0]`, while anything leaving a
    /// chunk in the positive-X direction will end up arriving at
    /// `adjacent_vertices()[0]`.
    #[inline]
    pub fn adjacent_vertices(self) -> [Vertex; 3] {
        data::ADJACENT_VERTICES[self as usize]
    }

    /// Chunk axes permutations for vertices adjacent to this vertex in
    /// canonical order.
    ///
    /// The chunks of two adjacent vertices meet at a plane. When swiching
    /// reference frames from one vertex to another, it is necessary to reflect
    /// about this plane and then apply the permutation returned by this
    /// function.
    #[inline]
    pub fn chunk_axis_permutations(self) -> &'static [ChunkAxisPermutation; 3] {
        &data::CHUNK_AXIS_PERMUTATIONS[self as usize]
    }

    /// For each vertex of the cube dual to this dodecahedral vertex, provides an iterator of at
    /// most 3 steps to reach the corresponding graph node, and binary coordinates of the vertex in
    /// question with respect to the origin vertex of the cube.
    pub fn dual_vertices(
        self,
    ) -> impl ExactSizeIterator<Item = ([bool; 3], impl ExactSizeIterator<Item = Side>)> {
        let [a, b, c] = self.canonical_sides();
        let verts = [
            ([Side::A; 3], 0, [false, false, false]),
            ([c, Side::A, Side::A], 1, [false, false, true]),
            ([b, Side::A, Side::A], 1, [false, true, false]),
            ([b, c, Side::A], 2, [false, true, true]),
            ([a, Side::A, Side::A], 1, [true, false, false]),
            ([a, c, Side::A], 2, [true, false, true]),
            ([a, b, Side::A], 2, [true, true, false]),
            ([a, b, c], 3, [true, true, true]),
        ];
        (0..8).map(move |i| {
            let (sides, len, coords) = verts[i];
            (coords, (0..len).map(move |i| sides[i]))
        })
    }

    /// Transform from euclidean chunk coordinates to hyperbolic node space
    pub fn chunk_to_node(self) -> na::Matrix4<f32> {
        na::Matrix4::from(*self.dual_to_node())
            * na::Matrix4::new_scaling(1.0 / Self::dual_to_chunk_factor())
    }

    /// Transform from euclidean chunk coordinates to hyperbolic node space
    pub fn chunk_to_node_f64(self) -> na::Matrix4<f64> {
        na::Matrix4::from(*self.dual_to_node_f64())
            * na::Matrix4::new_scaling(1.0 / Self::dual_to_chunk_factor_f64())
    }

    /// Transform from hyperbolic node space to euclidean chunk coordinates
    pub fn node_to_chunk(self) -> na::Matrix4<f32> {
        na::Matrix4::new_scaling(Self::dual_to_chunk_factor())
            * na::Matrix4::from(*self.node_to_dual())
    }

    /// Transform from hyperbolic node space to euclidean chunk coordinates
    pub fn node_to_chunk_f64(self) -> na::Matrix4<f64> {
        na::Matrix4::new_scaling(Self::dual_to_chunk_factor_f64())
            * na::Matrix4::from(*self.node_to_dual_f64())
    }

    /// Transform from cube-centric coordinates to dodeca-centric coordinates
    pub fn dual_to_node(self) -> &'static MIsometry<f32> {
        &data::DUAL_TO_NODE_F32[self as usize]
    }

    /// Transform from cube-centric coordinates to dodeca-centric coordinates
    pub fn dual_to_node_f64(self) -> &'static MIsometry<f64> {
        &data::DUAL_TO_NODE_F64[self as usize]
    }

    /// Transform from dodeca-centric coordinates to cube-centric coordinates
    pub fn node_to_dual(self) -> &'static MIsometry<f32> {
        &data::NODE_TO_DUAL_F32[self as usize]
    }

    /// Transform from dodeca-centric coordinates to cube-centric coordinates
    pub fn node_to_dual_f64(self) -> &'static MIsometry<f64> {
        &data::NODE_TO_DUAL_F64[self as usize]
    }

    /// Scale factor used in conversion from cube-centric coordinates to euclidean chunk coordinates.
    /// Scaling the x, y, and z components of a vector in cube-centric coordinates by this value
    /// and dividing them by the w coordinate will yield euclidean chunk coordinates.
    pub fn dual_to_chunk_factor() -> f32 {
        *data::DUAL_TO_CHUNK_FACTOR_F32
    }

    /// Scale factor used in conversion from cube-centric coordinates to euclidean chunk coordinates.
    /// Scaling the x, y, and z components of a vector in cube-centric coordinates by this value
    /// and dividing them by the w coordinate will yield euclidean chunk coordinates.
    pub fn dual_to_chunk_factor_f64() -> f64 {
        *data::DUAL_TO_CHUNK_FACTOR_F64
    }

    /// Scale factor used in conversion from euclidean chunk coordinates to cube-centric coordinates.
    /// Scaling the x, y, and z components of a vector in homogeneous euclidean chunk coordinates by this value
    /// and lorentz-normalizing the result will yield cube-centric coordinates.
    pub fn chunk_to_dual_factor() -> f32 {
        *data::CHUNK_TO_DUAL_FACTOR_F32
    }

    /// Scale factor used in conversion from euclidean chunk coordinates to cube-centric coordinates.
    /// Scaling the x, y, and z components of a vector in homogeneous euclidean chunk coordinates by this value
    /// and lorentz-normalizing the result will yield cube-centric coordinates.
    pub fn chunk_to_dual_factor_f64() -> f64 {
        *data::CHUNK_TO_DUAL_FACTOR_F64
    }

    /// Convenience method for `self.chunk_to_node().determinant() < 0`.
    pub fn parity(self) -> bool {
        data::CHUNK_TO_NODE_PARITY[self as usize]
    }
}

pub const BOUNDING_SPHERE_RADIUS_F64: f64 = 1.2264568712514068;
pub const BOUNDING_SPHERE_RADIUS: f32 = BOUNDING_SPHERE_RADIUS_F64 as f32;

mod data {
    use std::array;
    use std::sync::LazyLock;

    use crate::dodeca::{Side, Vertex};
<<<<<<< HEAD
    use crate::math::{MIsometry, MUnitDirectionVector, MVector, PermuteFirstThree};
    use crate::voxel_math::ChunkAxisPermutation;

    /// Whether two sides share an edge
    pub static ADJACENT: LazyLock<[[bool; Side::COUNT]; Side::COUNT]> = LazyLock::new(|| {
        Side::VALUES.map(|side0| {
            Side::VALUES.map(|side1| {
                // Two sides can have the following values when taking the mip
                // of their normals:
                // - When identical: 1
                // - When adjacent: 0
                // - When two steps away: -1.618 = -phi
                // - When antipodal: -2.618 = -phi - 1
                // Therefore, the range (-0.5..0.5) only contains adjacent sides
                // and is robust to numerical precision limits.
                (-0.5..0.5).contains(&side0.normal_f64().mip(side1.normal_f64()))
            })
        })
    });

    /// Vector corresponding to the outer normal of each side
    pub static SIDE_NORMALS_F64: LazyLock<[MUnitDirectionVector<f64>; Side::COUNT]> =
=======
    use crate::math::{self, MIsometry, MVector};
    use crate::voxel_math::ChunkAxisPermutation;

    /// Whether two sides share an edge
    pub static ADJACENT: LazyLock<[[bool; Side::VALUES.len()]; Side::VALUES.len()]> =
        LazyLock::new(|| {
            Side::VALUES.map(|side0| {
                Side::VALUES.map(|side1| {
                    // Two sides can have the following values when taking the mip
                    // of their normals:
                    // - When identical: 1
                    // - When adjacent: 0
                    // - When two steps away: -1.618 = -phi
                    // - When antipodal: -2.618 = -phi - 1
                    // Therefore, the range (-0.5..0.5) only contains adjacent sides
                    // and is robust to numerical precision limits.
                    (-0.5..0.5).contains(&side0.normal_f64().mip(side1.normal_f64()))
                })
            })
        });

    /// Vector corresponding to the outer normal of each side
    pub static SIDE_NORMALS_F64: LazyLock<[MVector<f64>; Side::VALUES.len()]> =
>>>>>>> cdda5f0f
        LazyLock::new(|| {
            // In Euclidean geometry, the coordinates of a dodecahedron's sides'
            // normals are the same as the coordinates of the vertices of an
            // icosahedron centered at the origin. There is a formula for these
            // vertices' coordinates based on the golden ratio, which we take
            // advantage of here.

            // To set the w-coordinate of these normals, we add an additional
            // constraint: The `mip` of two adjacent normals must be 0 (since this
            // is a right-angled dodechadron). Solving for `w` gives us our
            // `template_normal`. We also make sure to normalize it.

            // All other normals are based on this template normal, with permuations
            // and sign changes.
            let phi = libm::sqrt(1.25) + 0.5; // golden ratio
<<<<<<< HEAD
            let template_normal =
                MVector::new(1.0, phi, 0.0, libm::sqrt(phi)).normalized_direction();
            let signed_template_normals = {
                let n = template_normal;
                [
                    MUnitDirectionVector::new_unchecked(n.x, n.y, n.z, n.w),
                    MUnitDirectionVector::new_unchecked(-n.x, n.y, -n.z, n.w),
                    MUnitDirectionVector::new_unchecked(n.x, -n.y, -n.z, n.w),
                    MUnitDirectionVector::new_unchecked(-n.x, -n.y, n.z, n.w),
=======
            let template_normal = MVector::new(1.0, phi, 0.0, libm::sqrt(phi)).lorentz_normalize();
            let signed_template_normals = {
                let n = template_normal;
                [
                    MVector::new(n.x, n.y, n.z, n.w),
                    MVector::new(-n.x, n.y, -n.z, n.w),
                    MVector::new(n.x, -n.y, -n.z, n.w),
                    MVector::new(-n.x, -n.y, n.z, n.w),
>>>>>>> cdda5f0f
                ]
            };

            Side::VALUES.map(|side| {
                let signed_template_normal = signed_template_normals[side as usize / 3];
<<<<<<< HEAD
                signed_template_normal.tuv_to_xyz((3 - side as usize % 3) % 3)
=======
                math::tuv_to_xyz((3 - side as usize % 3) % 3, signed_template_normal)
>>>>>>> cdda5f0f
            })
        });

    /// Transform that moves from a neighbor to a reference node, for each side
<<<<<<< HEAD
    pub static REFLECTIONS_F64: LazyLock<[MIsometry<f64>; Side::COUNT]> =
        LazyLock::new(|| SIDE_NORMALS_F64.map(|r| MIsometry::reflection(&r)));

    /// Sides incident to a vertex, in canonical order
    pub static VERTEX_CANONICAL_SIDES: LazyLock<[[Side; 3]; Vertex::COUNT]> = LazyLock::new(|| {
        let mut result: Vec<[Side; 3]> = Vec::new();

        // Rather than trying to work this out mathematically or by hand, we
        // take the brute force approach of checking every unique triplet of
        // vertices, adding a new vertex to the list whenever a new triplet of
        // mutually-adjacent sides is discovered.
        for a in Side::VALUES.iter().copied() {
            for b in Side::VALUES[a as usize + 1..].iter().copied() {
                for c in Side::VALUES[b as usize + 1..].iter().copied() {
                    if !a.adjacent_to(b) || !b.adjacent_to(c) || !c.adjacent_to(a) {
                        continue;
=======
    pub static REFLECTIONS_F64: LazyLock<[MIsometry<f64>; Side::VALUES.len()]> =
        LazyLock::new(|| SIDE_NORMALS_F64.map(|r| r.reflect()));

    /// Sides incident to a vertex, in canonical order
    pub static VERTEX_CANONICAL_SIDES: LazyLock<[[Side; 3]; Vertex::VALUES.len()]> =
        LazyLock::new(|| {
            let mut result: Vec<[Side; 3]> = Vec::new();

            // Rather than trying to work this out mathematically or by hand, we
            // take the brute force approach of checking every unique triplet of
            // vertices, adding a new vertex to the list whenever a new triplet of
            // mutually-adjacent sides is discovered.
            for a in Side::VALUES.iter().copied() {
                for b in Side::VALUES[a as usize + 1..].iter().copied() {
                    for c in Side::VALUES[b as usize + 1..].iter().copied() {
                        if !a.adjacent_to(b) || !b.adjacent_to(c) || !c.adjacent_to(a) {
                            continue;
                        }
                        result.push([a, b, c]);
>>>>>>> cdda5f0f
                    }
                    result.push([a, b, c]);
                }
            }
<<<<<<< HEAD
        }

        result.try_into().expect("exactly 20 vertices expected")
    });

    /// Which vertices are adjacent to other vertices and opposite the canonical sides
    pub static ADJACENT_VERTICES: LazyLock<[[Vertex; 3]; Vertex::COUNT]> = LazyLock::new(|| {
        Vertex::VALUES.map(|vertex| {
            let canonical_sides = vertex.canonical_sides();
            array::from_fn(|canonical_sides_index| {
                // Try every possible side to find an adjacent vertex.
                for test_side in Side::iter() {
                    if test_side == canonical_sides[canonical_sides_index] {
                        continue;
                    }
                    let mut test_sides = canonical_sides;
                    test_sides[canonical_sides_index] = test_side;
                    if let Some(adjacent_vertex) = Vertex::from_sides(test_sides) {
                        return adjacent_vertex;
                    }
                }
                panic!("No suitable vertex found");
            })
        })
    });

    /// Which transformations have to be done after a reflection to switch reference frames from one vertex
    /// to one of its adjacent vertices (ordered similarly to ADJACENT_VERTICES)
    pub static CHUNK_AXIS_PERMUTATIONS: LazyLock<[[ChunkAxisPermutation; 3]; Vertex::COUNT]> =
=======

            result.try_into().expect("exactly 20 vertices expected")
        });

    /// Which vertices are adjacent to other vertices and opposite the canonical sides
    pub static ADJACENT_VERTICES: LazyLock<[[Vertex; 3]; Vertex::VALUES.len()]> =
>>>>>>> cdda5f0f
        LazyLock::new(|| {
            Vertex::VALUES.map(|vertex| {
                let canonical_sides = vertex.canonical_sides();
                array::from_fn(|canonical_sides_index| {
                    // Try every possible side to find an adjacent vertex.
                    for test_side in Side::iter() {
                        if test_side == canonical_sides[canonical_sides_index] {
                            continue;
<<<<<<< HEAD
                        }
                        let mut test_sides = canonical_sides;
                        test_sides[canonical_sides_index] = test_side;
                        let Some(adjacent_vertex) = Vertex::from_sides(test_sides) else {
                            continue;
                        };
                        // Compare the natural permutation of sides after a reflection from `vertex` to `adjacent_vertex`
                        // to the canonical permutation of the sides for `adjacent_vertex`.
                        return ChunkAxisPermutation::from_permutation(
                            test_sides,
                            adjacent_vertex.canonical_sides(),
                        );
=======
                        }
                        let mut test_sides = canonical_sides;
                        test_sides[canonical_sides_index] = test_side;
                        if let Some(adjacent_vertex) = Vertex::from_sides(test_sides) {
                            return adjacent_vertex;
                        }
>>>>>>> cdda5f0f
                    }
                    panic!("No suitable vertex found");
                })
            })
        });
<<<<<<< HEAD

    /// Transform that converts from cube-centric coordinates to dodeca-centric coordinates
    pub static DUAL_TO_NODE_F64: LazyLock<[MIsometry<f64>; Vertex::COUNT]> = LazyLock::new(|| {
        let mip_origin_normal = MVector::origin().mip(Side::A.normal_f64()); // This value is the same for every side
        Vertex::VALUES.map(|vertex| {
            let [a, b, c] = vertex.canonical_sides();

            // The matrix we want to produce is a change-of-basis matrix,
            // consistint of four columns representing vectors with
            // dodeca-centric coordinates, where each vector represents one of
            // the basis vectors in cube-centric coordinates.

            // Since adjacent normals are already orthogonal, we can use them
            // as-is for the first three columns of this matrix. We just need to
            // negate them so that they point towards the origin instead of away
            // because the dodeca's origin has positive cube-centric
            // coordinates.

            // As for the last column of the change-of-basis matrix, that would
            // be the cube-centric origin in dodeca-centric coordinates, or in
            // other words, the vertex's location in dodeca-centric coordinates.
            // To find this, we start at the origin and project the vector to be
            // orthogonal to each of the three normals, one at a time. Because
            // these three normals are orthogonal to each other, the resulting
            // formula is simple.

            // Note that part of the projection formula requires taking the
            // `mip` of a normal vector and the origin, but this is a constant
            // value that doesn't depend on the normal vector, so the formula
            // used here takes advantage of that.
            let vertex_position = (MVector::origin()
                - (**a.normal_f64() + **b.normal_f64() + **c.normal_f64()) * mip_origin_normal)
                .normalized_point();
            MIsometry::from_columns_unchecked(
                &[-*a.normal_f64(), -*b.normal_f64(), -*c.normal_f64()],
                vertex_position,
            )
        })
    });

    /// Transform that converts from dodeca-centric coordinates to cube-centric coordinates
    pub static NODE_TO_DUAL_F64: LazyLock<[MIsometry<f64>; Vertex::COUNT]> =
        LazyLock::new(|| DUAL_TO_NODE_F64.map(|m| m.inverse()));
=======

    /// Which transformations have to be done after a reflection to switch reference frames from one vertex
    /// to one of its adjacent vertices (ordered similarly to ADJACENT_VERTICES)
    pub static CHUNK_AXIS_PERMUTATIONS: LazyLock<
        [[ChunkAxisPermutation; 3]; Vertex::VALUES.len()],
    > = LazyLock::new(|| {
        Vertex::VALUES.map(|vertex| {
            let canonical_sides = vertex.canonical_sides();
            array::from_fn(|canonical_sides_index| {
                // Try every possible side to find an adjacent vertex.
                for test_side in Side::iter() {
                    if test_side == canonical_sides[canonical_sides_index] {
                        continue;
                    }
                    let mut test_sides = canonical_sides;
                    test_sides[canonical_sides_index] = test_side;
                    let Some(adjacent_vertex) = Vertex::from_sides(test_sides) else {
                        continue;
                    };
                    // Compare the natural permutation of sides after a reflection from `vertex` to `adjacent_vertex`
                    // to the canonical permutation of the sides for `adjacent_vertex`.
                    return ChunkAxisPermutation::from_permutation(
                        test_sides,
                        adjacent_vertex.canonical_sides(),
                    );
                }
                panic!("No suitable vertex found");
            })
        })
    });

    /// Transform that converts from cube-centric coordinates to dodeca-centric coordinates
    pub static DUAL_TO_NODE_F64: LazyLock<[MIsometry<f64>; Vertex::VALUES.len()]> =
        LazyLock::new(|| {
            let mip_origin_normal = MVector::origin().mip(Side::A.normal_f64()); // This value is the same for every side
            Vertex::VALUES.map(|vertex| {
                let [a, b, c] = vertex.canonical_sides();

                // The matrix we want to produce is a change-of-basis matrix,
                // consistint of four columns representing vectors with
                // dodeca-centric coordinates, where each vector represents one of
                // the basis vectors in cube-centric coordinates.

                // Since adjacent normals are already orthogonal, we can use them
                // as-is for the first three columns of this matrix. We just need to
                // negate them so that they point towards the origin instead of away
                // because the dodeca's origin has positive cube-centric
                // coordinates.

                // As for the last column of the change-of-basis matrix, that would
                // be the cube-centric origin in dodeca-centric coordinates, or in
                // other words, the vertex's location in dodeca-centric coordinates.
                // To find this, we start at the origin and project the vector to be
                // orthogonal to each of the three normals, one at a time. Because
                // these three normals are orthogonal to each other, the resulting
                // formula is simple.

                // Note that part of the projection formula requires taking the
                // `mip` of a normal vector and the origin, but this is a constant
                // value that doesn't depend on the normal vector, so the formula
                // used here takes advantage of that.
                let vertex_position = (MVector::origin()
                    - (*a.normal_f64() + *b.normal_f64() + *c.normal_f64()) * mip_origin_normal)
                    .lorentz_normalize();
                MIsometry::from_columns_unchecked(&[
                    -*a.normal_f64(),
                    -*b.normal_f64(),
                    -*c.normal_f64(),
                    vertex_position,
                ])
            })
        });

    /// Transform that converts from dodeca-centric coordinates to cube-centric coordinates
    pub static NODE_TO_DUAL_F64: LazyLock<[MIsometry<f64>; Vertex::VALUES.len()]> =
        LazyLock::new(|| DUAL_TO_NODE_F64.map(|m| m.mtranspose()));
>>>>>>> cdda5f0f

    pub static DUAL_TO_CHUNK_FACTOR_F64: LazyLock<f64> =
        LazyLock::new(|| (2.0 + 5.0f64.sqrt()).sqrt());

    pub static CHUNK_TO_DUAL_FACTOR_F64: LazyLock<f64> =
        LazyLock::new(|| 1.0 / *DUAL_TO_CHUNK_FACTOR_F64);

    /// Vertex shared by 3 sides
    pub static SIDES_TO_VERTEX: LazyLock<
<<<<<<< HEAD
        [[[Option<Vertex>; Side::COUNT]; Side::COUNT]; Side::COUNT],
    > = LazyLock::new(|| {
        let mut result = [[[None; Side::COUNT]; Side::COUNT]; Side::COUNT];
=======
        [[[Option<Vertex>; Side::VALUES.len()]; Side::VALUES.len()]; Side::VALUES.len()],
    > = LazyLock::new(|| {
        let mut result = [[[None; Side::VALUES.len()]; Side::VALUES.len()]; Side::VALUES.len()];
>>>>>>> cdda5f0f
        for vertex in Vertex::iter() {
            let [a, b, c] = vertex.canonical_sides().map(|side| side as usize);
            result[a][b][c] = Some(vertex);
            result[a][c][b] = Some(vertex);
            result[b][a][c] = Some(vertex);
            result[b][c][a] = Some(vertex);
            result[c][a][b] = Some(vertex);
            result[c][b][a] = Some(vertex);
        }
        result
    });
<<<<<<< HEAD

    /// Whether the determinant of the dual-to-node transform is negative
    pub static CHUNK_TO_NODE_PARITY: LazyLock<[bool; Vertex::COUNT]> =
        LazyLock::new(|| Vertex::VALUES.map(|vertex| vertex.dual_to_node().parity()));

    pub static SIDE_NORMALS_F32: LazyLock<[MUnitDirectionVector<f32>; Side::COUNT]> =
        LazyLock::new(|| SIDE_NORMALS_F64.map(|n| n.to_f32()));

    pub static REFLECTIONS_F32: LazyLock<[MIsometry<f32>; Side::COUNT]> =
        LazyLock::new(|| REFLECTIONS_F64.map(|n| n.to_f32()));

    pub static DUAL_TO_NODE_F32: LazyLock<[MIsometry<f32>; Vertex::COUNT]> =
        LazyLock::new(|| DUAL_TO_NODE_F64.map(|n| n.to_f32()));

    pub static NODE_TO_DUAL_F32: LazyLock<[MIsometry<f32>; Vertex::COUNT]> =
=======

    /// Whether the determinant of the dual-to-node transform is negative
    pub static CHUNK_TO_NODE_PARITY: LazyLock<[bool; Vertex::VALUES.len()]> =
        LazyLock::new(|| Vertex::VALUES.map(|vertex| vertex.dual_to_node().parity()));

    pub static SIDE_NORMALS_F32: LazyLock<[MVector<f32>; Side::VALUES.len()]> =
        LazyLock::new(|| SIDE_NORMALS_F64.map(|n| n.to_f32()));

    pub static REFLECTIONS_F32: LazyLock<[MIsometry<f32>; Side::VALUES.len()]> =
        LazyLock::new(|| REFLECTIONS_F64.map(|n| n.to_f32()));

    pub static DUAL_TO_NODE_F32: LazyLock<[MIsometry<f32>; Vertex::VALUES.len()]> =
        LazyLock::new(|| DUAL_TO_NODE_F64.map(|n| n.to_f32()));

    pub static NODE_TO_DUAL_F32: LazyLock<[MIsometry<f32>; Vertex::VALUES.len()]> =
>>>>>>> cdda5f0f
        LazyLock::new(|| NODE_TO_DUAL_F64.map(|n| n.to_f32()));

    pub static DUAL_TO_CHUNK_FACTOR_F32: LazyLock<f32> =
        LazyLock::new(|| *DUAL_TO_CHUNK_FACTOR_F64 as f32);

    pub static CHUNK_TO_DUAL_FACTOR_F32: LazyLock<f32> =
        LazyLock::new(|| *CHUNK_TO_DUAL_FACTOR_F64 as f32);
}

#[cfg(test)]
mod tests {
    use super::*;
    use approx::*;

    #[test]
    fn vertex_sides_consistent() {
        use std::collections::HashSet;
        let triples = Vertex::iter()
            .map(|v| v.canonical_sides())
            .collect::<HashSet<_>>();
<<<<<<< HEAD
        assert_eq!(triples.len(), Vertex::COUNT);
=======
        assert_eq!(triples.len(), Vertex::VALUES.len());
>>>>>>> cdda5f0f
        for triple in Vertex::iter().map(|v| v.canonical_sides()) {
            let mut sorted = triple;
            sorted.sort_unstable();
            assert_eq!(triple, sorted);
            assert!(triple[0].adjacent_to(triple[1]));
            assert!(triple[1].adjacent_to(triple[2]));
            assert!(triple[2].adjacent_to(triple[0]));
        }
    }

    #[test]
    fn sides_to_vertex() {
        for v in Vertex::iter() {
            let [a, b, c] = v.canonical_sides();
            assert_eq!(v, Vertex::from_sides([a, b, c]).unwrap());
            assert_eq!(v, Vertex::from_sides([a, c, b]).unwrap());
            assert_eq!(v, Vertex::from_sides([b, a, c]).unwrap());
            assert_eq!(v, Vertex::from_sides([b, c, a]).unwrap());
            assert_eq!(v, Vertex::from_sides([c, a, b]).unwrap());
            assert_eq!(v, Vertex::from_sides([c, b, a]).unwrap());
        }
    }

    #[test]
    fn adjacent_chunk_axis_permutations() {
        // Assumptions for this test to be valid. If any assertions in this section fail, the test itself
        // needs to be modified
        assert_eq!(Vertex::A.canonical_sides(), [Side::A, Side::B, Side::C]);
        assert_eq!(Vertex::B.canonical_sides(), [Side::A, Side::B, Side::E]);

        assert_eq!(Vertex::F.canonical_sides(), [Side::B, Side::C, Side::F]);
        assert_eq!(Vertex::J.canonical_sides(), [Side::C, Side::F, Side::H]);

        // Test cases

        // Variables with name vertex_?_canonical_sides_reflected refer to the canonical sides
        // of a particular vertex after a reflection that moves it to another vertex.
        // For instance, vertex_a_canonical_sides_reflected is similar to Vertex::A.canonical_sides(),
        // but one of the sides is changed to match Vertex B, but the order of the other two sides is left alone.
        let vertex_a_canonical_sides_reflected = [Side::A, Side::B, Side::E];
        let vertex_b_canonical_sides_reflected = [Side::A, Side::B, Side::C];
        assert_eq!(
            Vertex::A.chunk_axis_permutations()[2],
            ChunkAxisPermutation::from_permutation(
                vertex_a_canonical_sides_reflected,
                Vertex::B.canonical_sides()
            )
        );
        assert_eq!(
            Vertex::B.chunk_axis_permutations()[2],
            ChunkAxisPermutation::from_permutation(
                vertex_b_canonical_sides_reflected,
                Vertex::A.canonical_sides()
            )
        );

        let vertex_f_canonical_sides_reflected = [Side::H, Side::C, Side::F];
        let vertex_j_canonical_sides_reflected = [Side::C, Side::F, Side::B];
        assert_eq!(
            Vertex::F.chunk_axis_permutations()[0],
            ChunkAxisPermutation::from_permutation(
                vertex_f_canonical_sides_reflected,
                Vertex::J.canonical_sides()
            )
        );
        assert_eq!(
            Vertex::J.chunk_axis_permutations()[2],
            ChunkAxisPermutation::from_permutation(
                vertex_j_canonical_sides_reflected,
                Vertex::F.canonical_sides()
            )
        );
    }

    #[test]
    fn side_is_facing() {
        for side in Side::iter() {
            assert!(!side.is_facing(&MUnitPointVector::origin()));
            assert!(side.is_facing(&(*side.reflection() * MUnitPointVector::origin())));
        }
    }

    #[test]
    fn radius() {
        let corner = *Vertex::A.dual_to_node_f64() * MUnitPointVector::origin();
        assert_abs_diff_eq!(
            BOUNDING_SPHERE_RADIUS_F64,
            corner.distance(&MUnitPointVector::origin()),
            epsilon = 1e-10
        );
        let phi = (1.0 + 5.0f64.sqrt()) / 2.0; // Golden ratio
        assert_abs_diff_eq!(
            BOUNDING_SPHERE_RADIUS_F64,
            (1.5 * phi).sqrt().asinh(),
            epsilon = 1e-10
        );
    }

    #[test]
    fn chunk_to_node() {
        // Chunk coordinates of (1, 1, 1) should be at the center of a dodecahedron.
        let mut chunk_corner_in_node_coordinates =
            Vertex::A.chunk_to_node_f64() * na::Vector4::new(1.0, 1.0, 1.0, 1.0);
        chunk_corner_in_node_coordinates /= chunk_corner_in_node_coordinates.w;
        assert_abs_diff_eq!(
            chunk_corner_in_node_coordinates,
            na::Vector4::new(0.0, 0.0, 0.0, 1.0),
            epsilon = 1e-10
        );
    }

    #[test]
    fn node_to_chunk() {
        assert_abs_diff_eq!(
            Vertex::A.chunk_to_node_f64().try_inverse().unwrap(),
            Vertex::A.node_to_chunk_f64(),
            epsilon = 1e-10
        );
    }
}<|MERGE_RESOLUTION|>--- conflicted
+++ resolved
@@ -15,13 +15,8 @@
 ///  (K-) L-G-F-H-K (-L)
 ///           J
 /// ```
-<<<<<<< HEAD
-/// The above adjacency graph can be read as a world map, where side A is at the
-/// north pole, and side J is at the south pole.
-=======
 /// The above adjacency graph can be read as a map of a globe, where side A is
 /// at the north pole, and side J is at the south pole.
->>>>>>> cdda5f0f
 #[derive(Debug, Copy, Clone, Eq, PartialEq, Ord, PartialOrd, Hash, Serialize, Deserialize)]
 pub enum Side {
     A,
@@ -39,13 +34,7 @@
 }
 
 impl Side {
-<<<<<<< HEAD
-    pub const COUNT: usize = 12;
-
-    pub const VALUES: [Self; Self::COUNT] = [
-=======
     pub const VALUES: [Self; 12] = [
->>>>>>> cdda5f0f
         Self::A,
         Self::B,
         Self::C,
@@ -59,16 +48,6 @@
         Self::K,
         Self::L,
     ];
-<<<<<<< HEAD
-
-    #[inline]
-    pub fn from_index(x: usize) -> Self {
-        use Side::*;
-        const VALUES: [Side; Side::COUNT] = [A, B, C, D, E, F, G, H, I, J, K, L];
-        VALUES[x]
-    }
-=======
->>>>>>> cdda5f0f
 
     pub fn iter() -> impl ExactSizeIterator<Item = Self> {
         Self::VALUES.iter().copied()
@@ -84,21 +63,13 @@
 
     /// Outward normal vector of this side
     #[inline]
-<<<<<<< HEAD
     pub fn normal(self) -> &'static MUnitDirectionVector<f32> {
-=======
-    pub fn normal(self) -> &'static MVector<f32> {
->>>>>>> cdda5f0f
         &data::SIDE_NORMALS_F32[self as usize]
     }
 
     /// Outward normal vector of this side
     #[inline]
-<<<<<<< HEAD
     pub fn normal_f64(self) -> &'static MUnitDirectionVector<f64> {
-=======
-    pub fn normal_f64(self) -> &'static MVector<f64> {
->>>>>>> cdda5f0f
         &data::SIDE_NORMALS_F64[self as usize]
     }
 
@@ -164,13 +135,7 @@
 }
 
 impl Vertex {
-<<<<<<< HEAD
-    pub const COUNT: usize = 20;
-
-    pub const VALUES: [Self; Self::COUNT] = [
-=======
     pub const VALUES: [Self; 20] = [
->>>>>>> cdda5f0f
         Self::A,
         Self::B,
         Self::C,
@@ -351,31 +316,7 @@
     use std::sync::LazyLock;
 
     use crate::dodeca::{Side, Vertex};
-<<<<<<< HEAD
     use crate::math::{MIsometry, MUnitDirectionVector, MVector, PermuteFirstThree};
-    use crate::voxel_math::ChunkAxisPermutation;
-
-    /// Whether two sides share an edge
-    pub static ADJACENT: LazyLock<[[bool; Side::COUNT]; Side::COUNT]> = LazyLock::new(|| {
-        Side::VALUES.map(|side0| {
-            Side::VALUES.map(|side1| {
-                // Two sides can have the following values when taking the mip
-                // of their normals:
-                // - When identical: 1
-                // - When adjacent: 0
-                // - When two steps away: -1.618 = -phi
-                // - When antipodal: -2.618 = -phi - 1
-                // Therefore, the range (-0.5..0.5) only contains adjacent sides
-                // and is robust to numerical precision limits.
-                (-0.5..0.5).contains(&side0.normal_f64().mip(side1.normal_f64()))
-            })
-        })
-    });
-
-    /// Vector corresponding to the outer normal of each side
-    pub static SIDE_NORMALS_F64: LazyLock<[MUnitDirectionVector<f64>; Side::COUNT]> =
-=======
-    use crate::math::{self, MIsometry, MVector};
     use crate::voxel_math::ChunkAxisPermutation;
 
     /// Whether two sides share an edge
@@ -397,8 +338,7 @@
         });
 
     /// Vector corresponding to the outer normal of each side
-    pub static SIDE_NORMALS_F64: LazyLock<[MVector<f64>; Side::VALUES.len()]> =
->>>>>>> cdda5f0f
+    pub static SIDE_NORMALS_F64: LazyLock<[MUnitDirectionVector<f64>; Side::VALUES.len()]> =
         LazyLock::new(|| {
             // In Euclidean geometry, the coordinates of a dodecahedron's sides'
             // normals are the same as the coordinates of the vertices of an
@@ -414,7 +354,6 @@
             // All other normals are based on this template normal, with permuations
             // and sign changes.
             let phi = libm::sqrt(1.25) + 0.5; // golden ratio
-<<<<<<< HEAD
             let template_normal =
                 MVector::new(1.0, phi, 0.0, libm::sqrt(phi)).normalized_direction();
             let signed_template_normals = {
@@ -424,50 +363,18 @@
                     MUnitDirectionVector::new_unchecked(-n.x, n.y, -n.z, n.w),
                     MUnitDirectionVector::new_unchecked(n.x, -n.y, -n.z, n.w),
                     MUnitDirectionVector::new_unchecked(-n.x, -n.y, n.z, n.w),
-=======
-            let template_normal = MVector::new(1.0, phi, 0.0, libm::sqrt(phi)).lorentz_normalize();
-            let signed_template_normals = {
-                let n = template_normal;
-                [
-                    MVector::new(n.x, n.y, n.z, n.w),
-                    MVector::new(-n.x, n.y, -n.z, n.w),
-                    MVector::new(n.x, -n.y, -n.z, n.w),
-                    MVector::new(-n.x, -n.y, n.z, n.w),
->>>>>>> cdda5f0f
                 ]
             };
 
             Side::VALUES.map(|side| {
                 let signed_template_normal = signed_template_normals[side as usize / 3];
-<<<<<<< HEAD
                 signed_template_normal.tuv_to_xyz((3 - side as usize % 3) % 3)
-=======
-                math::tuv_to_xyz((3 - side as usize % 3) % 3, signed_template_normal)
->>>>>>> cdda5f0f
             })
         });
 
     /// Transform that moves from a neighbor to a reference node, for each side
-<<<<<<< HEAD
-    pub static REFLECTIONS_F64: LazyLock<[MIsometry<f64>; Side::COUNT]> =
+    pub static REFLECTIONS_F64: LazyLock<[MIsometry<f64>; Side::VALUES.len()]> =
         LazyLock::new(|| SIDE_NORMALS_F64.map(|r| MIsometry::reflection(&r)));
-
-    /// Sides incident to a vertex, in canonical order
-    pub static VERTEX_CANONICAL_SIDES: LazyLock<[[Side; 3]; Vertex::COUNT]> = LazyLock::new(|| {
-        let mut result: Vec<[Side; 3]> = Vec::new();
-
-        // Rather than trying to work this out mathematically or by hand, we
-        // take the brute force approach of checking every unique triplet of
-        // vertices, adding a new vertex to the list whenever a new triplet of
-        // mutually-adjacent sides is discovered.
-        for a in Side::VALUES.iter().copied() {
-            for b in Side::VALUES[a as usize + 1..].iter().copied() {
-                for c in Side::VALUES[b as usize + 1..].iter().copied() {
-                    if !a.adjacent_to(b) || !b.adjacent_to(c) || !c.adjacent_to(a) {
-                        continue;
-=======
-    pub static REFLECTIONS_F64: LazyLock<[MIsometry<f64>; Side::VALUES.len()]> =
-        LazyLock::new(|| SIDE_NORMALS_F64.map(|r| r.reflect()));
 
     /// Sides incident to a vertex, in canonical order
     pub static VERTEX_CANONICAL_SIDES: LazyLock<[[Side; 3]; Vertex::VALUES.len()]> =
@@ -485,49 +392,15 @@
                             continue;
                         }
                         result.push([a, b, c]);
->>>>>>> cdda5f0f
                     }
-                    result.push([a, b, c]);
                 }
             }
-<<<<<<< HEAD
-        }
-
-        result.try_into().expect("exactly 20 vertices expected")
-    });
-
-    /// Which vertices are adjacent to other vertices and opposite the canonical sides
-    pub static ADJACENT_VERTICES: LazyLock<[[Vertex; 3]; Vertex::COUNT]> = LazyLock::new(|| {
-        Vertex::VALUES.map(|vertex| {
-            let canonical_sides = vertex.canonical_sides();
-            array::from_fn(|canonical_sides_index| {
-                // Try every possible side to find an adjacent vertex.
-                for test_side in Side::iter() {
-                    if test_side == canonical_sides[canonical_sides_index] {
-                        continue;
-                    }
-                    let mut test_sides = canonical_sides;
-                    test_sides[canonical_sides_index] = test_side;
-                    if let Some(adjacent_vertex) = Vertex::from_sides(test_sides) {
-                        return adjacent_vertex;
-                    }
-                }
-                panic!("No suitable vertex found");
-            })
-        })
-    });
-
-    /// Which transformations have to be done after a reflection to switch reference frames from one vertex
-    /// to one of its adjacent vertices (ordered similarly to ADJACENT_VERTICES)
-    pub static CHUNK_AXIS_PERMUTATIONS: LazyLock<[[ChunkAxisPermutation; 3]; Vertex::COUNT]> =
-=======
 
             result.try_into().expect("exactly 20 vertices expected")
         });
 
     /// Which vertices are adjacent to other vertices and opposite the canonical sides
     pub static ADJACENT_VERTICES: LazyLock<[[Vertex; 3]; Vertex::VALUES.len()]> =
->>>>>>> cdda5f0f
         LazyLock::new(|| {
             Vertex::VALUES.map(|vertex| {
                 let canonical_sides = vertex.canonical_sides();
@@ -536,77 +409,17 @@
                     for test_side in Side::iter() {
                         if test_side == canonical_sides[canonical_sides_index] {
                             continue;
-<<<<<<< HEAD
-                        }
-                        let mut test_sides = canonical_sides;
-                        test_sides[canonical_sides_index] = test_side;
-                        let Some(adjacent_vertex) = Vertex::from_sides(test_sides) else {
-                            continue;
-                        };
-                        // Compare the natural permutation of sides after a reflection from `vertex` to `adjacent_vertex`
-                        // to the canonical permutation of the sides for `adjacent_vertex`.
-                        return ChunkAxisPermutation::from_permutation(
-                            test_sides,
-                            adjacent_vertex.canonical_sides(),
-                        );
-=======
                         }
                         let mut test_sides = canonical_sides;
                         test_sides[canonical_sides_index] = test_side;
                         if let Some(adjacent_vertex) = Vertex::from_sides(test_sides) {
                             return adjacent_vertex;
                         }
->>>>>>> cdda5f0f
                     }
                     panic!("No suitable vertex found");
                 })
             })
         });
-<<<<<<< HEAD
-
-    /// Transform that converts from cube-centric coordinates to dodeca-centric coordinates
-    pub static DUAL_TO_NODE_F64: LazyLock<[MIsometry<f64>; Vertex::COUNT]> = LazyLock::new(|| {
-        let mip_origin_normal = MVector::origin().mip(Side::A.normal_f64()); // This value is the same for every side
-        Vertex::VALUES.map(|vertex| {
-            let [a, b, c] = vertex.canonical_sides();
-
-            // The matrix we want to produce is a change-of-basis matrix,
-            // consistint of four columns representing vectors with
-            // dodeca-centric coordinates, where each vector represents one of
-            // the basis vectors in cube-centric coordinates.
-
-            // Since adjacent normals are already orthogonal, we can use them
-            // as-is for the first three columns of this matrix. We just need to
-            // negate them so that they point towards the origin instead of away
-            // because the dodeca's origin has positive cube-centric
-            // coordinates.
-
-            // As for the last column of the change-of-basis matrix, that would
-            // be the cube-centric origin in dodeca-centric coordinates, or in
-            // other words, the vertex's location in dodeca-centric coordinates.
-            // To find this, we start at the origin and project the vector to be
-            // orthogonal to each of the three normals, one at a time. Because
-            // these three normals are orthogonal to each other, the resulting
-            // formula is simple.
-
-            // Note that part of the projection formula requires taking the
-            // `mip` of a normal vector and the origin, but this is a constant
-            // value that doesn't depend on the normal vector, so the formula
-            // used here takes advantage of that.
-            let vertex_position = (MVector::origin()
-                - (**a.normal_f64() + **b.normal_f64() + **c.normal_f64()) * mip_origin_normal)
-                .normalized_point();
-            MIsometry::from_columns_unchecked(
-                &[-*a.normal_f64(), -*b.normal_f64(), -*c.normal_f64()],
-                vertex_position,
-            )
-        })
-    });
-
-    /// Transform that converts from dodeca-centric coordinates to cube-centric coordinates
-    pub static NODE_TO_DUAL_F64: LazyLock<[MIsometry<f64>; Vertex::COUNT]> =
-        LazyLock::new(|| DUAL_TO_NODE_F64.map(|m| m.inverse()));
-=======
 
     /// Which transformations have to be done after a reflection to switch reference frames from one vertex
     /// to one of its adjacent vertices (ordered similarly to ADJACENT_VERTICES)
@@ -669,21 +482,18 @@
                 // value that doesn't depend on the normal vector, so the formula
                 // used here takes advantage of that.
                 let vertex_position = (MVector::origin()
-                    - (*a.normal_f64() + *b.normal_f64() + *c.normal_f64()) * mip_origin_normal)
-                    .lorentz_normalize();
-                MIsometry::from_columns_unchecked(&[
-                    -*a.normal_f64(),
-                    -*b.normal_f64(),
-                    -*c.normal_f64(),
+                    - (**a.normal_f64() + **b.normal_f64() + **c.normal_f64()) * mip_origin_normal)
+                    .normalized_point();
+                MIsometry::from_columns_unchecked(
+                    &[-*a.normal_f64(), -*b.normal_f64(), -*c.normal_f64()],
                     vertex_position,
-                ])
+                )
             })
         });
 
     /// Transform that converts from dodeca-centric coordinates to cube-centric coordinates
     pub static NODE_TO_DUAL_F64: LazyLock<[MIsometry<f64>; Vertex::VALUES.len()]> =
-        LazyLock::new(|| DUAL_TO_NODE_F64.map(|m| m.mtranspose()));
->>>>>>> cdda5f0f
+        LazyLock::new(|| DUAL_TO_NODE_F64.map(|m| m.inverse()));
 
     pub static DUAL_TO_CHUNK_FACTOR_F64: LazyLock<f64> =
         LazyLock::new(|| (2.0 + 5.0f64.sqrt()).sqrt());
@@ -693,15 +503,9 @@
 
     /// Vertex shared by 3 sides
     pub static SIDES_TO_VERTEX: LazyLock<
-<<<<<<< HEAD
-        [[[Option<Vertex>; Side::COUNT]; Side::COUNT]; Side::COUNT],
-    > = LazyLock::new(|| {
-        let mut result = [[[None; Side::COUNT]; Side::COUNT]; Side::COUNT];
-=======
         [[[Option<Vertex>; Side::VALUES.len()]; Side::VALUES.len()]; Side::VALUES.len()],
     > = LazyLock::new(|| {
         let mut result = [[[None; Side::VALUES.len()]; Side::VALUES.len()]; Side::VALUES.len()];
->>>>>>> cdda5f0f
         for vertex in Vertex::iter() {
             let [a, b, c] = vertex.canonical_sides().map(|side| side as usize);
             result[a][b][c] = Some(vertex);
@@ -713,29 +517,12 @@
         }
         result
     });
-<<<<<<< HEAD
-
-    /// Whether the determinant of the dual-to-node transform is negative
-    pub static CHUNK_TO_NODE_PARITY: LazyLock<[bool; Vertex::COUNT]> =
-        LazyLock::new(|| Vertex::VALUES.map(|vertex| vertex.dual_to_node().parity()));
-
-    pub static SIDE_NORMALS_F32: LazyLock<[MUnitDirectionVector<f32>; Side::COUNT]> =
-        LazyLock::new(|| SIDE_NORMALS_F64.map(|n| n.to_f32()));
-
-    pub static REFLECTIONS_F32: LazyLock<[MIsometry<f32>; Side::COUNT]> =
-        LazyLock::new(|| REFLECTIONS_F64.map(|n| n.to_f32()));
-
-    pub static DUAL_TO_NODE_F32: LazyLock<[MIsometry<f32>; Vertex::COUNT]> =
-        LazyLock::new(|| DUAL_TO_NODE_F64.map(|n| n.to_f32()));
-
-    pub static NODE_TO_DUAL_F32: LazyLock<[MIsometry<f32>; Vertex::COUNT]> =
-=======
 
     /// Whether the determinant of the dual-to-node transform is negative
     pub static CHUNK_TO_NODE_PARITY: LazyLock<[bool; Vertex::VALUES.len()]> =
         LazyLock::new(|| Vertex::VALUES.map(|vertex| vertex.dual_to_node().parity()));
 
-    pub static SIDE_NORMALS_F32: LazyLock<[MVector<f32>; Side::VALUES.len()]> =
+    pub static SIDE_NORMALS_F32: LazyLock<[MUnitDirectionVector<f32>; Side::VALUES.len()]> =
         LazyLock::new(|| SIDE_NORMALS_F64.map(|n| n.to_f32()));
 
     pub static REFLECTIONS_F32: LazyLock<[MIsometry<f32>; Side::VALUES.len()]> =
@@ -745,7 +532,6 @@
         LazyLock::new(|| DUAL_TO_NODE_F64.map(|n| n.to_f32()));
 
     pub static NODE_TO_DUAL_F32: LazyLock<[MIsometry<f32>; Vertex::VALUES.len()]> =
->>>>>>> cdda5f0f
         LazyLock::new(|| NODE_TO_DUAL_F64.map(|n| n.to_f32()));
 
     pub static DUAL_TO_CHUNK_FACTOR_F32: LazyLock<f32> =
@@ -766,11 +552,7 @@
         let triples = Vertex::iter()
             .map(|v| v.canonical_sides())
             .collect::<HashSet<_>>();
-<<<<<<< HEAD
-        assert_eq!(triples.len(), Vertex::COUNT);
-=======
         assert_eq!(triples.len(), Vertex::VALUES.len());
->>>>>>> cdda5f0f
         for triple in Vertex::iter().map(|v| v.canonical_sides()) {
             let mut sorted = triple;
             sorted.sort_unstable();
