//! From "Visualizing Hyperbolic Space: Unusual Uses of 4x4 Matrices." Phillips, Gunn.
//!
//! Vector4 values are assumed to be homogeneous Klein model coordinates unless otherwise
//! stated. Note that Minkowski model coordinates are valid Klein coordinates, but not vis versa.

use na::{RealField, Scalar};
use serde::{Deserialize, Serialize};

/// A point on the surface of the 3D hyperboloid in Minkowski coordinates with an implicit w
#[derive(Debug, Copy, Clone, Serialize, Deserialize)]
#[repr(C)]
pub struct HPoint<N: Scalar>(na::Vector3<N>);

impl<N: Scalar> HPoint<N> {
    pub fn new(x: N, y: N, z: N) -> Self {
        Self(na::Vector3::new(x, y, z))
    }

    /// Construct from Minkowski coordinates
    pub fn from_homogeneous(v: &na::Vector4<N>) -> Self {
        Self(v.xyz())
    }
}

impl<N: RealField + Copy> HPoint<N> {
    pub fn origin() -> Self {
        Self::new(na::zero(), na::zero(), na::zero())
    }

    /// Convert to Minkowski coordinates
    pub fn to_homogeneous(self) -> na::Vector4<N> {
        // x^2 + y^2 + z^2 - w^2 = -1
        // sqrt(x^2 + y^2 + z^2 + 1) = w
        let w = (sqr(self.0.x) + sqr(self.0.y) + sqr(self.0.z) + na::one()).sqrt();
        na::Vector4::new(self.0.x, self.0.y, self.0.z, w)
    }
}

/// Point or plane reflection around point or normal `p`
pub fn reflect<N: RealField + Copy>(p: &na::Vector4<N>) -> na::Matrix4<N> {
    na::Matrix4::<N>::identity()
        - minkowski_outer_product(p, p) * na::convert::<_, N>(2.0) / mip(p, p)
}

/// Transform that translates `a` to `b` given that `a` and `b` are Lorentz normalized pointlike vectors
pub fn translate<N: RealField + Copy>(a: &na::Vector4<N>, b: &na::Vector4<N>) -> na::Matrix4<N> {
    let a_plus_b = a + b;
    na::Matrix4::<N>::identity() - minkowski_outer_product(b, a) * na::convert::<_, N>(2.0)
        + minkowski_outer_product(&a_plus_b, &a_plus_b) / (N::one() - mip(a, b))
}

/// Transform that translates the origin in the direction of the given vector with distance equal to its magnitude
pub fn translate_along<N: RealField + Copy>(v: &na::Vector3<N>) -> na::Matrix4<N> {
    let norm = v.norm();
    if norm == na::zero() {
        return na::Matrix4::identity();
    }
    // g = Lorentz gamma factor
    let g = norm.cosh();
    let bgc = norm.sinhc();
    translate(&origin(), &(v * bgc).insert_row(3, g))
}

/// 4D reflection around a normal vector; length is not significant (so long as it's nonzero)
pub fn euclidean_reflect<N: RealField + Copy>(v: &na::Vector4<N>) -> na::Matrix4<N> {
    na::Matrix4::identity() - v * v.transpose() * (na::convert::<_, N>(2.0) / v.norm_squared())
}

pub fn midpoint<N: RealField + Copy>(a: &na::Vector4<N>, b: &na::Vector4<N>) -> na::Vector4<N> {
    a * (mip(b, b) * mip(a, b)).sqrt() + b * (mip(a, a) * mip(a, b)).sqrt()
}

pub fn distance<N: RealField + Copy>(a: &na::Vector4<N>, b: &na::Vector4<N>) -> N {
    (sqr(mip(a, b)) / (mip(a, a) * mip(b, b))).sqrt().acosh()
}

pub fn origin<N: RealField + Copy>() -> na::Vector4<N> {
    na::Vector4::new(na::zero(), na::zero(), na::zero(), na::one())
}

pub fn lorentz_normalize<N: RealField + Copy>(v: &na::Vector4<N>) -> na::Vector4<N> {
    let sf2 = mip(v, v);
    if sf2 == na::zero() {
        return origin();
    }
    let sf = sf2.abs().sqrt();
    v / sf
}

pub fn renormalize_isometry<N: RealField + Copy>(m: &na::Matrix4<N>) -> na::Matrix4<N> {
    let boost = translate(&origin(), &lorentz_normalize(&m.index((.., 3)).into()));
    let inverse_boost = mtranspose(&boost);
    let rotation = renormalize_rotation_reflection(
        &(inverse_boost * m).fixed_view::<3, 3>(0, 0).clone_owned(),
    );
    boost * rotation.to_homogeneous()
}

#[rustfmt::skip]
fn renormalize_rotation_reflection<N: RealField + Copy>(m: &na::Matrix3<N>) -> na::Matrix3<N> {
    let zv = m.index((.., 2)).normalize();
    let yv = m.index((.., 1));
    let dot = zv.dot(&yv);
    let yv = na::Vector3::new(yv.x - dot * zv.x, yv.y - dot * zv.y, yv.z - dot * zv.z).normalize();
    let sign = m.determinant().signum();
    na::Matrix3::new(
        sign * (yv.y * zv.z - yv.z * zv.y), yv.x, zv.x,
        sign * (yv.z * zv.x - yv.x * zv.z), yv.y, zv.y,
        sign * (yv.x * zv.y - yv.y * zv.x), yv.z, zv.z,
    )
}

/// Whether an isometry reverses winding with respect to the norm
pub fn parity<N: RealField + Copy>(m: &na::Matrix4<N>) -> bool {
    m.fixed_view::<3, 3>(0, 0).determinant() < na::zero::<N>()
}

/// Minkowski inner product, aka <a, b>_h
pub fn mip<N: RealField + Copy>(a: &na::Vector4<N>, b: &na::Vector4<N>) -> N {
    a.x * b.x + a.y * b.y + a.z * b.z - a.w * b.w
}

#[inline]
pub fn sqr<N: RealField + Copy>(x: N) -> N {
    x * x
}

/// Minkowski transpose. Inverse for hyperbolic isometries
#[rustfmt::skip]
pub fn mtranspose<N: RealField + Copy>(m: &na::Matrix4<N>) -> na::Matrix4<N> {
    na::Matrix4::new(
         m.m11,  m.m21,  m.m31, -m.m41,
         m.m12,  m.m22,  m.m32, -m.m42,
         m.m13,  m.m23,  m.m33, -m.m43,
        -m.m14, -m.m24, -m.m34,  m.m44,
    )
}

<<<<<<< HEAD
/// Converts from t-u-v coordinates to x-y-z coordinates. t-u-v coordinates are a permuted version of x-y-z coordinates.
/// `t_axis` determines which of the three x-y-z coordinates corresponds to the t-coordinate. This function works with
/// any indexable entity with at least three entries. Any entry after the third entry is ignored.
pub fn tuv_to_xyz<T: std::ops::IndexMut<usize, Output = N>, N: Copy>(t_axis: usize, tuv: T) -> T {
    let mut result = tuv;
    (
        result[t_axis],
        result[(t_axis + 1) % 3],
        result[(t_axis + 2) % 3],
    ) = (result[0], result[1], result[2]);
    result
=======
/// Updates `subject` by moving it along the line determined by `projection_direction` so that
/// its dot product with `normal` is `distance`. This effectively projects vectors onto the plane
/// `distance` units away from the origin with normal `normal`. The projection is non-orthogonal in
/// general, only orthogonal when `normal` is equal to `projection_direction`.
///
/// Precondition: For this to be possible, `projection_direction` cannot be orthogonal to `normal`.
pub fn project_to_plane<N: RealField + Copy>(
    subject: &mut na::Vector3<N>,
    normal: &na::UnitVector3<N>,
    projection_direction: &na::UnitVector3<N>,
    distance: N,
) {
    *subject += projection_direction.as_ref()
        * ((distance - subject.dot(normal)) / projection_direction.dot(normal));
}

/// Returns the UnitQuaternion that rotates the `from` vector to the `to` vector, or `None` if
/// `from` and `to` face opposite directions such that their sum has norm less than `epsilon`.
/// This version is more numerically stable than nalgebra's equivalent function.
pub fn rotation_between_axis<N: RealField + Copy>(
    from: &na::UnitVector3<N>,
    to: &na::UnitVector3<N>,
    epsilon: N,
) -> Option<na::UnitQuaternion<N>> {
    let angle_bisector = na::UnitVector3::try_new(from.into_inner() + to.into_inner(), epsilon)?;
    Some(na::UnitQuaternion::new_unchecked(
        na::Quaternion::from_parts(from.dot(&angle_bisector), from.cross(&angle_bisector)),
    ))
>>>>>>> 40a5a1e5
}

fn minkowski_outer_product<N: RealField + Copy>(
    a: &na::Vector4<N>,
    b: &na::Vector4<N>,
) -> na::Matrix4<N> {
    *a * na::RowVector4::new(b.x, b.y, b.z, -b.w)
}

#[cfg(test)]
mod tests {
    use super::*;
    use approx::*;

    #[test]
    #[rustfmt::skip]
    fn reflect_example() {
        assert_abs_diff_eq!(
            reflect(&lorentz_normalize(&na::Vector4::new(0.5, 0.0, 0.0, 1.0))),
            na::Matrix4::new(
                1.666, 0.0, 0.0, -1.333,
                0.0  , 1.0, 0.0,  0.0,
                0.0  , 0.0, 1.0,  0.0,
                1.333, 0.0, 0.0, -1.666
            ),
            epsilon = 1e-3
        );
    }

    #[test]
    #[rustfmt::skip]
    fn translate_example() {
        assert_abs_diff_eq!(
            translate(
                &lorentz_normalize(&na::Vector4::new(-0.5, -0.5, 0.0, 1.0)),
                &lorentz_normalize(&na::Vector4::new(0.3, -0.7, 0.0, 1.0))
            ),
            na::Matrix4::new(
                 1.676, 0.814, 0.0,  1.572,
                -1.369, 0.636, 0.0, -1.130,
                 0.0,   0.0,   1.0,  0.0,
                 1.919, 0.257, 0.0,  2.179,
            ),
            epsilon = 1e-3
        );
    }

    #[test]
    fn translate_identity() {
        let a = lorentz_normalize(&na::Vector4::new(-0.5, -0.5, 0.0, 1.0));
        let b = lorentz_normalize(&na::Vector4::new(0.3, -0.7, 0.0, 1.0));
        let o = na::Vector4::new(0.0, 0.0, 0.0, 1.0);
        assert_abs_diff_eq!(
            translate(&a, &b),
            translate(&o, &a) * translate(&o, &(translate(&a, &o) * b)) * translate(&a, &o),
            epsilon = 1e-5
        );
    }

    #[test]
    fn translate_equivalence() {
        let a = lorentz_normalize(&na::Vector4::new(-0.5, -0.5, 0.0, 1.0));
        let o = na::Vector4::new(0.0, 0.0, 0.0, 1.0);
        let direction = a.xyz().normalize();
        let distance = dbg!(distance(&o, &a));
        assert_abs_diff_eq!(
            translate(&o, &a),
            translate_along(&(direction * distance)),
            epsilon = 1e-5
        );
    }

    #[test]
    fn translate_distance() {
        let dx = 2.3;
        let xf = translate_along(&(na::Vector3::x() * dx));
        assert_abs_diff_eq!(dx, distance(&origin(), &(xf * origin())));
    }

    #[test]
    fn distance_example() {
        let a = na::Vector4::new(0.2, 0.0, 0.0, 1.0);
        let b = na::Vector4::new(-0.5, -0.5, 0.0, 1.0);
        // Paper doubles distances for reasons unknown
        assert_abs_diff_eq!(distance(&a, &b), 2.074 / 2.0, epsilon = 1e-3);
    }

    #[test]
    fn distance_commutative() {
        let p = HPoint::new(-1.0, -1.0, 0.0).to_homogeneous();
        let q = HPoint::new(1.0, -1.0, 0.0).to_homogeneous();
        assert_abs_diff_eq!(distance(&p, &q), distance(&q, &p));
    }

    #[test]
    fn midpoint_distance() {
        let p = HPoint::new(-1.0, -1.0, 0.0).to_homogeneous();
        let q = HPoint::new(1.0, -1.0, 0.0).to_homogeneous();
        let m = midpoint(&p, &q);
        assert_abs_diff_eq!(distance(&p, &m), distance(&m, &q), epsilon = 1e-5);
        assert_abs_diff_eq!(distance(&p, &m) * 2.0, distance(&p, &q), epsilon = 1e-5);
    }

    #[test]
    fn renormalize_translation() {
        let mat = translate(
            &lorentz_normalize(&na::Vector4::new(-0.5, -0.5, 0.0, 1.0)),
            &lorentz_normalize(&na::Vector4::new(0.3, -0.7, 0.0, 1.0)),
        );
        assert_abs_diff_eq!(renormalize_isometry(&mat), mat, epsilon = 1e-5);
    }

    #[test]
    #[rustfmt::skip]
    fn renormalize_reflection() {
        let mat = na::Matrix4::new(-1.0, 0.0, 0.0, 0.0,
                                   0.0, 1.0, 0.0, 0.0,
                                   0.0, 0.0, 1.0, 0.0,
                                   0.0, 0.0, 0.0, 1.0);
        assert_abs_diff_eq!(renormalize_isometry(&mat), mat, epsilon = 1e-5);
    }

    #[test]
    #[rustfmt::skip]
    fn renormalize_normalizes_matrix() {
        // Matrix chosen with random entries between -1 and 1
        let error = na::Matrix4::new(
            -0.77, -0.21,  0.57, -0.59,
             0.49, -0.68,  0.36,  0.68,
            -0.75, -0.54, -0.13, -0.59,
            -0.57, -0.80,  0.00, -0.53);

        // translation with some error
        let mat = translate(
            &lorentz_normalize(&na::Vector4::new(-0.5, -0.5, 0.0, 1.0)),
            &lorentz_normalize(&na::Vector4::new(0.3, -0.7, 0.0, 1.0)),
        ) + error * 0.05;

        let normalized_mat = renormalize_isometry(&mat);

        // Check that the matrix is actually normalized
        assert_abs_diff_eq!(
            mtranspose(&normalized_mat) * normalized_mat,
            na::Matrix4::identity(),
            epsilon = 1e-5
        );
    }

    #[test]
<<<<<<< HEAD
    fn tuv_to_xyz_example() {
        assert_eq!(tuv_to_xyz(0, [2, 4, 6]), [2, 4, 6]);
        assert_eq!(tuv_to_xyz(1, [2, 4, 6]), [6, 2, 4]);
        assert_eq!(tuv_to_xyz(2, [2, 4, 6]), [4, 6, 2]);

        assert_eq!(tuv_to_xyz(1, [2, 4, 6, 8]), [6, 2, 4, 8]);
=======
    fn project_to_plane_example() {
        let distance = 4.0;
        let projection_direction: na::UnitVector3<f32> =
            na::UnitVector3::new_normalize(na::Vector3::new(3.0, -2.0, 7.0));
        let normal: na::UnitVector3<f32> =
            na::UnitVector3::new_normalize(na::Vector3::new(3.0, -2.0, 7.0));
        let mut subject = na::Vector3::new(-6.0, -3.0, 4.0);
        project_to_plane(&mut subject, &normal, &projection_direction, distance);
        assert_abs_diff_eq!(normal.dot(&subject), distance, epsilon = 1.0e-5);
    }

    #[test]
    fn rotation_between_axis_example() {
        let from = na::UnitVector3::new_normalize(na::Vector3::new(1.0, 1.0, 3.0));
        let to = na::UnitVector3::new_normalize(na::Vector3::new(2.0, 3.0, 2.0));
        let expected = na::UnitQuaternion::rotation_between_axis(&from, &to).unwrap();
        let actual = rotation_between_axis(&from, &to, 1e-5).unwrap();
        assert_abs_diff_eq!(expected, actual, epsilon = 1.0e-5);
>>>>>>> 40a5a1e5
    }
}<|MERGE_RESOLUTION|>--- conflicted
+++ resolved
@@ -136,19 +136,6 @@
     )
 }
 
-<<<<<<< HEAD
-/// Converts from t-u-v coordinates to x-y-z coordinates. t-u-v coordinates are a permuted version of x-y-z coordinates.
-/// `t_axis` determines which of the three x-y-z coordinates corresponds to the t-coordinate. This function works with
-/// any indexable entity with at least three entries. Any entry after the third entry is ignored.
-pub fn tuv_to_xyz<T: std::ops::IndexMut<usize, Output = N>, N: Copy>(t_axis: usize, tuv: T) -> T {
-    let mut result = tuv;
-    (
-        result[t_axis],
-        result[(t_axis + 1) % 3],
-        result[(t_axis + 2) % 3],
-    ) = (result[0], result[1], result[2]);
-    result
-=======
 /// Updates `subject` by moving it along the line determined by `projection_direction` so that
 /// its dot product with `normal` is `distance`. This effectively projects vectors onto the plane
 /// `distance` units away from the origin with normal `normal`. The projection is non-orthogonal in
@@ -177,7 +164,19 @@
     Some(na::UnitQuaternion::new_unchecked(
         na::Quaternion::from_parts(from.dot(&angle_bisector), from.cross(&angle_bisector)),
     ))
->>>>>>> 40a5a1e5
+}
+
+/// Converts from t-u-v coordinates to x-y-z coordinates. t-u-v coordinates are a permuted version of x-y-z coordinates.
+/// `t_axis` determines which of the three x-y-z coordinates corresponds to the t-coordinate. This function works with
+/// any indexable entity with at least three entries. Any entry after the third entry is ignored.
+pub fn tuv_to_xyz<T: std::ops::IndexMut<usize, Output = N>, N: Copy>(t_axis: usize, tuv: T) -> T {
+    let mut result = tuv;
+    (
+        result[t_axis],
+        result[(t_axis + 1) % 3],
+        result[(t_axis + 2) % 3],
+    ) = (result[0], result[1], result[2]);
+    result
 }
 
 fn minkowski_outer_product<N: RealField + Copy>(
@@ -327,14 +326,6 @@
     }
 
     #[test]
-<<<<<<< HEAD
-    fn tuv_to_xyz_example() {
-        assert_eq!(tuv_to_xyz(0, [2, 4, 6]), [2, 4, 6]);
-        assert_eq!(tuv_to_xyz(1, [2, 4, 6]), [6, 2, 4]);
-        assert_eq!(tuv_to_xyz(2, [2, 4, 6]), [4, 6, 2]);
-
-        assert_eq!(tuv_to_xyz(1, [2, 4, 6, 8]), [6, 2, 4, 8]);
-=======
     fn project_to_plane_example() {
         let distance = 4.0;
         let projection_direction: na::UnitVector3<f32> =
@@ -353,6 +344,14 @@
         let expected = na::UnitQuaternion::rotation_between_axis(&from, &to).unwrap();
         let actual = rotation_between_axis(&from, &to, 1e-5).unwrap();
         assert_abs_diff_eq!(expected, actual, epsilon = 1.0e-5);
->>>>>>> 40a5a1e5
+    }
+
+    #[test]
+    fn tuv_to_xyz_example() {
+        assert_eq!(tuv_to_xyz(0, [2, 4, 6]), [2, 4, 6]);
+        assert_eq!(tuv_to_xyz(1, [2, 4, 6]), [6, 2, 4]);
+        assert_eq!(tuv_to_xyz(2, [2, 4, 6]), [4, 6, 2]);
+
+        assert_eq!(tuv_to_xyz(1, [2, 4, 6, 8]), [6, 2, 4, 8]);
     }
 }