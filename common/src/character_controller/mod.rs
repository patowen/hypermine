mod collision;
mod vector_bounds;

use std::mem::replace;

use tracing::warn;

use crate::{
    character_controller::{
        collision::{check_collision, Collision, CollisionContext},
        vector_bounds::{BoundedVectors, VectorBound},
    },
    graph::Graph,
    math,
    proto::{CharacterInput, Position},
    sanitize_motion_input,
    sim_config::CharacterConfig,
    SimConfig,
};

/// Runs a single step of character movement
pub fn run_character_step(
    sim_config: &SimConfig,
    graph: &Graph,
    position: &mut Position,
    velocity: &mut na::Vector3<f32>,
    on_ground: &mut bool,
    input: &CharacterInput,
    dt_seconds: f32,
) {
    let ctx = CharacterControllerContext {
        cfg: &sim_config.character,
        collision_context: CollisionContext {
            graph,
<<<<<<< HEAD
            chunk_layout: ChunkLayout::new(sim_config.chunk_size),
=======
>>>>>>> 86b61486
            radius: sim_config.character.character_radius,
        },
        up: graph.get_relative_up(position).unwrap(),
        dt_seconds,
        movement_input: sanitize_motion_input(input.movement),
        jump_input: input.jump,
    };

    if input.no_clip {
        run_no_clip_character_step(&ctx, position, velocity, on_ground);
    } else {
        run_standard_character_step(&ctx, position, velocity, on_ground);
    }

    // Renormalize
    position.local = math::renormalize_isometry(&position.local);
    let (next_node, transition_xf) = graph.normalize_transform(position.node, &position.local);
    if next_node != position.node {
        position.node = next_node;
        position.local = transition_xf * position.local;
    }
}

fn run_standard_character_step(
    ctx: &CharacterControllerContext,
    position: &mut Position,
    velocity: &mut na::Vector3<f32>,
    on_ground: &mut bool,
) {
    let mut ground_normal = None;
    if *on_ground {
        ground_normal = get_ground_normal(ctx, position);
    }

    // Handle jumping
    if ctx.jump_input && ground_normal.is_some() {
        let horizontal_velocity = *velocity - *ctx.up * ctx.up.dot(velocity);
        *velocity = horizontal_velocity + *ctx.up * ctx.cfg.jump_speed;
        ground_normal = None;
    }

    let old_velocity = *velocity;

    // Update velocity
    if let Some(ground_normal) = ground_normal {
        apply_ground_controls(ctx, &ground_normal, velocity);
    } else {
        apply_air_controls(ctx, velocity);

        // Apply air resistance
        *velocity *= (-ctx.cfg.air_resistance * ctx.dt_seconds).exp();
    }

    // Apply gravity
    *velocity -= *ctx.up * ctx.cfg.gravity_acceleration * ctx.dt_seconds;

    // Apply speed cap
    *velocity = velocity.cap_magnitude(ctx.cfg.speed_cap);

    // Estimate the average velocity by using the average of the old velocity and new velocity,
    // which has the effect of modeling a velocity that changes linearly over the timestep.
    // This is necessary to avoid the following two issues:
    // 1. Input lag, which would occur if only the old velocity was used
    // 2. Movement artifacts, which would occur if only the new velocity was used. One
    //    example of such an artifact is the character moving backwards slightly when they
    //    stop moving after releasing a direction key.
    let average_velocity = (*velocity + old_velocity) * 0.5;

    // Handle actual movement
    apply_velocity(
        ctx,
        average_velocity * ctx.dt_seconds,
        position,
        velocity,
        &mut ground_normal,
    );

    *on_ground = ground_normal.is_some();
}

fn run_no_clip_character_step(
    ctx: &CharacterControllerContext,
    position: &mut Position,
    velocity: &mut na::Vector3<f32>,
    on_ground: &mut bool,
) {
    *velocity = ctx.movement_input * ctx.cfg.no_clip_movement_speed;
    *on_ground = false;
    position.local *= math::translate_along(&(*velocity * ctx.dt_seconds));
}

/// Returns the normal corresponding to the ground below the character, up to the `allowed_distance`. If
/// no such ground exists, returns `None`.
fn get_ground_normal(
    ctx: &CharacterControllerContext,
    position: &Position,
) -> Option<na::UnitVector3<f32>> {
    // Since the character can be at a corner between a slanted wall and the ground, the first collision
    // directly below the character is not guaranteed to be part of the ground regardless of whether the
    // character is on the ground. To handle this, we repeatedly redirect the direction we search to be
    // parallel to walls we collide with to ensure that we find the ground if is indeed below the character.
    const MAX_COLLISION_ITERATIONS: u32 = 6;
    let mut allowed_displacement = BoundedVectors::new(
        -ctx.up.into_inner() * ctx.cfg.ground_distance_tolerance,
        None,
    );

    for _ in 0..MAX_COLLISION_ITERATIONS {
        let collision_result = check_collision(
            &ctx.collision_context,
            position,
            allowed_displacement.displacement(),
        );
        if let Some(collision) = collision_result.collision.as_ref() {
            if is_ground(ctx, &collision.normal) {
                // We found the ground, so return its normal.
                return Some(collision.normal);
            }
            allowed_displacement.add_bound(VectorBound::new(
                collision.normal,
                collision.normal,
                true,
            ));
        } else {
            // Return `None` if we travel the whole `allowed_displacement` and don't find the ground.
            return None;
        }
    }
    // Return `None` if we fail to find the ground after the maximum number of attempts
    None
}

/// Checks whether the given normal is flat enough to be considered part of the ground
fn is_ground(ctx: &CharacterControllerContext, normal: &na::UnitVector3<f32>) -> bool {
    let min_slope_up_component = 1.0 / (ctx.cfg.max_ground_slope.powi(2) + 1.0).sqrt();
    normal.dot(&ctx.up) > min_slope_up_component
}

/// Updates the velocity based on user input assuming the character is on the ground
fn apply_ground_controls(
    ctx: &CharacterControllerContext,
    ground_normal: &na::UnitVector3<f32>,
    velocity: &mut na::Vector3<f32>,
) {
    // Set `target_ground_velocity` to have a consistent magnitude regardless
    // of the movement direction, but ensure that the horizontal direction matches
    // the horizontal direction of the intended movement direction.
    let movement_norm = ctx.movement_input.norm();
    let target_ground_velocity = if movement_norm < 1e-16 {
        na::Vector3::zeros()
    } else {
        let mut unit_movement = ctx.movement_input / movement_norm;
        math::project_to_plane(&mut unit_movement, ground_normal, &ctx.up, 0.0);
        unit_movement.try_normalize_mut(1e-16);
        unit_movement * movement_norm * ctx.cfg.max_ground_speed
    };

    // Set `ground_velocity` to be the current velocity's ground-parallel component,
    // using a basis that contains the up vector to ensure that the result is unaffected
    // by gravity.
    let mut ground_velocity = *velocity;
    math::project_to_plane(&mut ground_velocity, ground_normal, &ctx.up, 0.0);

    // Adjust the ground-parallel component of the velocity vector to be closer to the
    // target velocity.
    let current_to_target_velocity = target_ground_velocity - ground_velocity;
    let max_delta_velocity = ctx.cfg.ground_acceleration * ctx.dt_seconds;
    if current_to_target_velocity.norm_squared() > max_delta_velocity.powi(2) {
        *velocity += current_to_target_velocity.normalize() * max_delta_velocity;
    } else {
        *velocity += current_to_target_velocity;
    }
}

/// Updates the velocity based on user input assuming the character is in the air
fn apply_air_controls(ctx: &CharacterControllerContext, velocity: &mut na::Vector3<f32>) {
    *velocity += ctx.movement_input * ctx.cfg.air_acceleration * ctx.dt_seconds;
}

/// Updates the character's position based on the given average velocity while handling collisions.
/// Also updates the velocity and ground normal based on collisions that occur.
fn apply_velocity(
    ctx: &CharacterControllerContext,
    expected_displacement: na::Vector3<f32>,
    position: &mut Position,
    velocity: &mut na::Vector3<f32>,
    ground_normal: &mut Option<na::UnitVector3<f32>>,
) {
    // To prevent an unbounded runtime, we only allow a limited number of collisions to be processed in
    // a single step. If the character encounters excessively complex geometry, it is possible to hit this limit,
    // in which case further movement processing is delayed until the next time step.
    const MAX_COLLISION_ITERATIONS: u32 = 6;

    let mut bounded_vectors = BoundedVectors::new(expected_displacement, Some(*velocity));
    let mut bounded_vectors_without_collisions = bounded_vectors.clone();

    let mut ground_collision_handled = false;

    let mut all_collisions_resolved = false;
    for _ in 0..MAX_COLLISION_ITERATIONS {
        let collision_result = check_collision(
            &ctx.collision_context,
            position,
            bounded_vectors.displacement(),
        );
        position.local *= collision_result.displacement_transform;

        if let Some(collision) = collision_result.collision {
            // Update the expected displacement to represent a reduction in the remaining dt
            let displacement_reduction_factor = 1.0
                - collision_result.displacement_vector.magnitude()
                    / bounded_vectors.displacement().magnitude();
            bounded_vectors.scale_displacement(displacement_reduction_factor);
            bounded_vectors_without_collisions.scale_displacement(displacement_reduction_factor);

            handle_collision(
                ctx,
                collision,
                &bounded_vectors_without_collisions,
                &mut bounded_vectors,
                ground_normal,
                &mut ground_collision_handled,
            );
        } else {
            all_collisions_resolved = true;
            break;
        }
    }

    if !all_collisions_resolved {
        warn!("A character entity processed too many collisions and collision resolution was cut short.");
    }

    *velocity = *bounded_vectors.velocity().unwrap();
}

/// Updates character information based on the results of a single collision
fn handle_collision(
    ctx: &CharacterControllerContext,
    collision: Collision,
    bounded_vectors_without_collisions: &BoundedVectors,
    bounded_vectors: &mut BoundedVectors,
    ground_normal: &mut Option<na::UnitVector3<f32>>,
    ground_collision_handled: &mut bool,
) {
    // Collisions are divided into two categories: Ground collisions and wall collisions.
    // Ground collisions will only affect vertical movement of the character, while wall collisions will
    // push the character away from the wall in a perpendicular direction. If the character is on the ground,
    // we have extra logic: Using a temporary bound to ensure that slanted wall collisions do not lift the
    // character off the ground.
    if is_ground(ctx, &collision.normal) {
        if !*ground_collision_handled {
            // Wall collisions can turn vertical momentum into unwanted horizontal momentum. This can
            // occur if the character jumps at the corner between the ground and a slanted wall. If the wall
            // collision is handled first, this horizontal momentum will push the character away from the wall.
            // This can also occur if the character is on the ground and walks into a slanted wall. A single frame
            // of downward momentum caused by gravity can turn into unwanted horizontal momentum that pushes
            // the character away from the wall. Neither of these issues can occur if the ground collision is
            // handled first, so when computing how the velocity vectors change, we rewrite history as if
            // the ground collision was first. This is only necessary for the first ground collision, since
            // afterwards, there is no more unexpected vertical momentum.
            let old_bounded_vectors =
                replace(bounded_vectors, bounded_vectors_without_collisions.clone());
            bounded_vectors.add_temp_bound(VectorBound::new(collision.normal, ctx.up, false));
            bounded_vectors.add_bound(VectorBound::new(collision.normal, ctx.up, true));
            for bound in old_bounded_vectors.bounds() {
                bounded_vectors.add_bound(bound.clone());
            }
            bounded_vectors.clear_temp_bounds();

            *ground_collision_handled = true;
        } else {
            bounded_vectors.add_temp_bound(VectorBound::new(collision.normal, ctx.up, false));
            bounded_vectors.add_bound(VectorBound::new(collision.normal, ctx.up, true));
            bounded_vectors.clear_temp_bounds();
        }

        *ground_normal = Some(collision.normal);
    } else {
        if let Some(ground_normal) = ground_normal {
            bounded_vectors.add_temp_bound(VectorBound::new(*ground_normal, ctx.up, false));
        }
        bounded_vectors.add_bound(VectorBound::new(collision.normal, collision.normal, true));
        bounded_vectors.clear_temp_bounds();
    }
}

/// Contains all information about a character that the character controller doesn't change during
/// one of its simulation steps
struct CharacterControllerContext<'a> {
    collision_context: CollisionContext<'a>,
    up: na::UnitVector3<f32>,
    cfg: &'a CharacterConfig,
    dt_seconds: f32,
    movement_input: na::Vector3<f32>,
    jump_input: bool,
}<|MERGE_RESOLUTION|>--- conflicted
+++ resolved
@@ -32,10 +32,6 @@
         cfg: &sim_config.character,
         collision_context: CollisionContext {
             graph,
-<<<<<<< HEAD
-            chunk_layout: ChunkLayout::new(sim_config.chunk_size),
-=======
->>>>>>> 86b61486
             radius: sim_config.character.character_radius,
         },
         up: graph.get_relative_up(position).unwrap(),
