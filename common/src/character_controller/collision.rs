--- conflicted
+++ resolved
@@ -2,16 +2,7 @@
 
 use tracing::error;
 
-<<<<<<< HEAD
-use crate::{
-    collision_math::Ray,
-    graph_collision, math,
-    node::{ChunkLayout, DualGraph},
-    proto::Position,
-};
-=======
-use crate::{graph::Graph, graph_collision, math, proto::Position};
->>>>>>> 86b61486
+use crate::{collision_math::Ray, graph::Graph, graph_collision, math, proto::Position};
 
 /// Checks for collisions when a character moves with a character-relative displacement vector of `relative_displacement`.
 pub fn check_collision(
