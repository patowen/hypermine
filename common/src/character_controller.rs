use std::mem::replace;

use tracing::warn;

use crate::{
    character_controller::{
        collision::{check_collision, Collision, CollisionContext},
        vector_bounds::{VectorBound, VectorBounds},
    },
    math,
    node::{ChunkLayout, DualGraph},
    proto::{BlockChange, CharacterInput, Position},
    sanitize_motion_input, SimConfig,
};

<<<<<<< HEAD
use self::{bound_vector::VectorWithErrorMargin, collision::Collision};

#[allow(clippy::too_many_arguments)]
=======
/// Runs a single step of character movement
>>>>>>> 20ffd345
pub fn run_character_step(
    cfg: &SimConfig,
    graph: &DualGraph,
    block_changes: &[BlockChange],
    position: &mut Position,
    velocity: &mut na::Vector3<f32>,
    on_ground: &mut bool,
    input: &CharacterInput,
    dt_seconds: f32,
) {
    let movement = sanitize_motion_input(input.movement);

    if input.no_clip {
        *velocity = movement * cfg.no_clip_movement_speed;
        position.local *= math::translate_along(&(*velocity * dt_seconds));
    } else {
        // Initialize current state
        let collision_context = CollisionContext {
            graph,
            block_changes,
            chunk_layout: ChunkLayout::new(cfg.chunk_size as usize),
            radius: cfg.character_radius,
        };

        let up = get_relative_up(graph, position);

        let mut ground_normal = None;
        if *on_ground {
            ground_normal = get_ground_normal(
                &collision_context,
                &up,
                cfg.max_ground_slope,
                cfg.ground_distance_tolerance,
                position,
            );
        }

        // Handle jumping
        if input.jump && ground_normal.is_some() {
            let horizontal_velocity = *velocity - *up * up.dot(velocity);
            *velocity = horizontal_velocity + *up * cfg.jump_speed;
            ground_normal = None;
        }

        let old_velocity = *velocity;

        // Update velocity
        if let Some(ground_normal) = ground_normal {
            apply_ground_controls(
                cfg.ground_acceleration,
                cfg.max_ground_speed,
                dt_seconds,
                &movement,
                &up,
                &ground_normal,
                velocity,
            );
        } else {
            apply_air_controls(cfg.air_acceleration, dt_seconds, &movement, velocity);

            // Apply air resistance
            *velocity *= (-cfg.air_resistance * dt_seconds).exp();
        }

        // Apply gravity
        *velocity -= *up * cfg.gravity_acceleration * dt_seconds;

        // Apply speed cap
        *velocity = velocity.cap_magnitude(cfg.speed_cap);

        // Estimate the average velocity by using the average of the old velocity and new velocity,
        // which has the effect of modeling a velocity that changes linearly over the timestep.
        // This is necessary to avoid the following two issues:
        // 1. Input lag, which would occur if only the old velocity was used
        // 2. Movement artifacts, which would occur if only the new velocity was used. One
        //    example of such an artifact is the character moving backwards slightly when they
        //    stop moving after releasing a direction key.
        let average_velocity = (*velocity + old_velocity) * 0.5;

        // Handle actual movement
        apply_velocity(
            &collision_context,
            &up,
            cfg.max_ground_slope,
            average_velocity,
            dt_seconds,
            position,
            velocity,
            &mut ground_normal,
        );

        *on_ground = ground_normal.is_some();
    }

    // Renormalize
    position.local = math::renormalize_isometry(&position.local);
    let (next_node, transition_xf) = graph.normalize_transform(position.node, &position.local);
    if next_node != position.node {
        position.node = next_node;
        position.local = transition_xf * position.local;
    }
}

/// Updates the velocity based on user input assuming the character is on the ground
fn apply_ground_controls(
    ground_acceleration: f32,
    max_ground_speed: f32,
    dt_seconds: f32,
    movement: &na::Vector3<f32>,
    up: &na::UnitVector3<f32>,
    ground_normal: &na::UnitVector3<f32>,
    velocity: &mut na::Vector3<f32>,
) {
    // Set `target_ground_velocity` to have a consistent magnitude regardless
    // of the movement direction, but ensure that the horizontal direction matches
    // the horizontal direction of the intended movement direction.
    let movement_norm = movement.norm();
    let target_ground_velocity = if movement_norm < 1e-16 {
        na::Vector3::zeros()
    } else {
        let mut unit_movement = movement / movement_norm;
        math::project_to_plane(&mut unit_movement, ground_normal, up, 0.0);
        unit_movement.try_normalize_mut(1e-16);
        unit_movement * movement_norm * max_ground_speed
    };

    // Set `ground_velocity` to be the current velocity's ground-parallel component,
    // using a basis that contains the up vector to ensure that the result is unaffected
    // by gravity.
    let mut ground_velocity = *velocity;
    math::project_to_plane(&mut ground_velocity, ground_normal, up, 0.0);

    // Adjust the ground-parallel component of the velocity vector to be closer to the
    // target velocity.
    let current_to_target_velocity = target_ground_velocity - ground_velocity;
    let max_delta_velocity = ground_acceleration * dt_seconds;
    if current_to_target_velocity.norm_squared() > max_delta_velocity.powi(2) {
        *velocity += current_to_target_velocity.normalize() * max_delta_velocity;
    } else {
        *velocity += current_to_target_velocity;
    }
}

/// Updates the velocity based on user input assuming the character is in the air
fn apply_air_controls(
    air_acceleration: f32,
    dt_seconds: f32,
    movement: &na::Vector3<f32>,
    velocity: &mut na::Vector3<f32>,
) {
    *velocity += movement * air_acceleration * dt_seconds;
}

/// Updates the character's position based on the given average velocity while handling collisions.
/// Also updates the velocity and ground normal based on collisions that occur.
#[allow(clippy::too_many_arguments)] // TODO: Reduce argument count (Peer review feedback needed on how best to organize this)
fn apply_velocity(
    collision_context: &CollisionContext,
    up: &na::UnitVector3<f32>,
    max_slope: f32,
    average_velocity: na::Vector3<f32>,
    dt_seconds: f32,
    position: &mut Position,
    velocity: &mut na::Vector3<f32>,
    ground_normal: &mut Option<na::UnitVector3<f32>>,
) {
    // To prevent an unbounded runtime, we only allow a limited number of collisions to be processed in
    // a single step. If the character encounters excessively complex geometry, it is possible to hit this limit,
    // in which case further movement processing is delayed until the next time step.
    const MAX_COLLISION_ITERATIONS: u32 = 6;

    let mut remaining_dt_seconds = dt_seconds;

    let initial_velocity_info = VelocityInfo {
        bounds: VectorBounds::new(&average_velocity),
        average_velocity,
        final_velocity: *velocity,
    };
    let mut velocity_info = initial_velocity_info.clone();

    let mut ground_collision_handled = false;

    let mut all_collisions_resolved = false;
    for _ in 0..MAX_COLLISION_ITERATIONS {
        let expected_displacement = velocity_info.average_velocity * remaining_dt_seconds;

        let collision_result = check_collision(collision_context, position, &expected_displacement);
        position.local *= collision_result.displacement_transform;

        if let Some(collision) = collision_result.collision {
            // Update the expected dt to whatever is remaining.
            remaining_dt_seconds *= 1.0
                - collision_result.displacement_vector.magnitude()
                    / expected_displacement.magnitude();

            handle_collision(
                collision,
                up,
                max_slope,
                &initial_velocity_info,
                &mut velocity_info,
                ground_normal,
                &mut ground_collision_handled,
            );
        } else {
            all_collisions_resolved = true;
            break;
        }
    }

    if !all_collisions_resolved {
        warn!("A character entity processed too many collisions and collision resolution was cut short.");
    }

    *velocity = velocity_info.final_velocity;
}

/// Updates character information based on the results of a single collision
fn handle_collision(
    collision: Collision,
    up: &na::UnitVector3<f32>,
    max_slope: f32,
    initial_velocity_info: &VelocityInfo,
    velocity_info: &mut VelocityInfo,
    ground_normal: &mut Option<na::UnitVector3<f32>>,
    ground_collision_handled: &mut bool,
) {
    // Collisions are divided into two categories: Ground collisions and wall collisions.
    // Ground collisions will only affect vertical movement of the character, while wall collisions will
    // push the character away from the wall in a perpendicular direction. If the character is on the ground,
    // we have extra logic to ensure that slanted wall collisions do not lift the character off the ground.
    if is_ground(up, max_slope, &collision.normal) {
        let stay_on_ground_bounds = [VectorBound::new_pull(collision.normal, *up)];
        if !*ground_collision_handled {
            // Wall collisions can turn vertical momentum into unwanted horizontal momentum. This can
            // occur if the character jumps at the corner between the ground and a slanted wall. If the wall
            // collision is handled first, this horizontal momentum will push the character away from the wall.
            // This can also occur if the character is on the ground and walks into a slanted wall. A single frame
            // of downward momentum caused by gravity can turn into unwanted horizontal momentum that pushes
            // the character away from the wall. Neither of these issues can occur if the ground collision is
            // handled first, so when computing how the velocity vectors change, we rewrite history as if
            // the ground collision was first. This is only necessary for the first ground collision, since
            // afterwards, there is no more unexpected vertical momentum.
            let old_velocity_info = replace(velocity_info, initial_velocity_info.clone());
            velocity_info.bounds.add_and_apply_bound(
                VectorBound::new_push(collision.normal, *up),
                &stay_on_ground_bounds,
                &mut velocity_info.average_velocity,
                Some(&mut velocity_info.final_velocity),
            );
            for bound in old_velocity_info.bounds.bounds() {
                velocity_info.bounds.add_and_apply_bound(
                    bound.clone(),
                    &stay_on_ground_bounds,
                    &mut velocity_info.average_velocity,
                    Some(&mut velocity_info.final_velocity),
                );
            }

            *ground_collision_handled = true;
        } else {
            velocity_info.bounds.add_and_apply_bound(
                VectorBound::new_push(collision.normal, *up),
                &stay_on_ground_bounds,
                &mut velocity_info.average_velocity,
                Some(&mut velocity_info.final_velocity),
            );
        }

        *ground_normal = Some(collision.normal);
    } else {
        let mut stay_on_ground_bounds = Vec::new();
        if let Some(ground_normal) = ground_normal {
            stay_on_ground_bounds.push(VectorBound::new_pull(*ground_normal, *up));
        }
        velocity_info.bounds.add_and_apply_bound(
            VectorBound::new_push(collision.normal, collision.normal),
            &stay_on_ground_bounds,
            &mut velocity_info.average_velocity,
            Some(&mut velocity_info.final_velocity),
        );
    }
}

/// Checks whether the given normal is flat enough to be considered part of the ground
fn is_ground(up: &na::UnitVector3<f32>, max_slope: f32, normal: &na::UnitVector3<f32>) -> bool {
    let min_slope_up_component = 1.0 / (max_slope.powi(2) + 1.0).sqrt();
    normal.dot(up) > min_slope_up_component
}

/// Contains info related to the average velocity over the timestep and the current velocity at
/// the end of the timestep.
#[derive(Clone)]
struct VelocityInfo {
    bounds: VectorBounds,
    average_velocity: na::Vector3<f32>,
    final_velocity: na::Vector3<f32>,
}

/// Returns the normal corresponding to the ground below the character, up to the `allowed_distance`. If
/// no such ground exists, returns `None`.
fn get_ground_normal(
    collision_context: &CollisionContext,
    up: &na::UnitVector3<f32>,
    max_slope: f32,
    allowed_distance: f32,
    position: &Position,
) -> Option<na::UnitVector3<f32>> {
    // Since the character can be at a corner between a slanted wall and the ground, the first collision
    // directly below the character is not guaranteed to be part of the ground regardless of whether the
    // character is on the ground. To handle this, we repeatedly redirect the direction we search to be
    // parallel to walls we collide with to ensure that we find the ground if is indeed below the character.
    const MAX_COLLISION_ITERATIONS: u32 = 6;
    let mut allowed_displacement = -up.into_inner() * allowed_distance;
    let mut bounds = VectorBounds::new(&allowed_displacement);

    for _ in 0..MAX_COLLISION_ITERATIONS {
        let collision_result = check_collision(collision_context, position, &allowed_displacement);
        if let Some(collision) = collision_result.collision.as_ref() {
            if is_ground(up, max_slope, &collision.normal) {
                // We found the ground, so return its normal.
                return Some(collision.normal);
            }
            bounds.add_and_apply_bound(
                VectorBound::new_push(collision.normal, collision.normal),
                &[],
                &mut allowed_displacement,
                None,
            );
        } else {
            // Return `None` if we travel the whole `allowed_displacement` and don't find the ground.
            return None;
        }
    }
    // Return `None` if we fail to find the ground after the maximum number of attempts
    None
}

/// Returns the up-direction relative to the given position
fn get_relative_up(graph: &DualGraph, position: &Position) -> na::UnitVector3<f32> {
    na::UnitVector3::new_normalize(
        (math::mtranspose(&position.local)
            * graph
                .get(position.node)
                .as_ref()
                .unwrap()
                .state
                .up_direction())
        .xyz(),
    )
}

/// This module is used to transform vectors to ensure that they fit constraints discovered during collision checking.
mod vector_bounds {
    use rand_distr::num_traits::Zero;
    use tracing::warn;

    use crate::math;

    /// Encapsulates all the information needed to constrain a vector based on a set of `VectorBound`s.
    #[derive(Clone)]
    pub struct VectorBounds {
        bounds: Vec<VectorBound>,
        error_margin: f32,
    }

    impl VectorBounds {
        /// Initializes a `VectorBounds` with an empty list of bounds. The `initial_vector` is the first vector
        /// we expect these bounds to be applied to, a hint to determine what kind of error margin is needed
        /// to prevent floating point approximation limits from causing phantom collisions. Note that this
        /// error margin is not needed if the resulting vector is zero, since no phantom collision can occur
        /// if the character is stopped.
        pub fn new(initial_vector: &na::Vector3<f32>) -> Self {
            let error_margin = initial_vector.magnitude() * 1e-4;

            VectorBounds {
                bounds: vec![],
                error_margin,
            }
        }

        /// Returns the internal list of `VectorBound`s contained in the `VectorBounds` struct.
        pub fn bounds(&self) -> &[VectorBound] {
            &self.bounds
        }

        /// Constrains `vector` with `new_bound` while keeping the existing constraints and any constraints in
        /// `temporary_bounds` satisfied. All projection transformations applied to `vector` are also applied
        /// to `tagalong` to allow two vectors to be transformed consistently with each other.
        pub fn add_and_apply_bound(
            &mut self,
            new_bound: VectorBound,
            temporary_bounds: &[VectorBound],
            vector: &mut na::Vector3<f32>,
            tagalong: Option<&mut na::Vector3<f32>>,
        ) {
            self.apply_bound(&new_bound, temporary_bounds, vector, tagalong);
            self.bounds.push(new_bound);
        }

        /// Helper function to logically separate the "add" and the "apply" in `add_and_apply_bound` function.
        fn apply_bound(
            &self,
            new_bound: &VectorBound,
            temporary_bounds: &[VectorBound],
            vector: &mut na::Vector3<f32>,
            mut tagalong: Option<&mut na::Vector3<f32>>,
        ) {
            // There likely isn't a perfect way to get a vector properly constrained with a list of bounds. The main
            // difficulty is finding which set of linearly independent bounds need to be applied so that all bounds are
            // satisfied. Since bounds are one-sided and not guaranteed to be linearly independent from each other, this
            // requires some ad-hoc choices. The algorithm we choose here is to (1) assume that `new_bound` is one of these
            // linearly independent bounds, (2) if necessary, pair it up with each existing bound to find the first such
            // bound that allows all bounds to be satisfied, and (3) zero out the vector if no such pairing works, as we
            // assume that we need to apply three linearly independent bounds.

            // Combine existing bounds with temporary bounds into an iterator
            let bounds_iter = self.bounds.iter().chain(temporary_bounds.iter());

            // Apply new_bound if necessary.
            if !new_bound.check_vector(vector, self.error_margin) {
                new_bound.constrain_vector(vector, self.error_margin);
                if let Some(ref mut tagalong) = tagalong {
                    // Note: The tagalong vector does not need an error margin.
                    new_bound.constrain_vector(tagalong, 0.0);
                }
            }

            // Check if all constraints are satisfied
            if (bounds_iter.clone()).all(|b| b.check_vector(vector, self.error_margin)) {
                return;
            }

            // If not all constraints are satisfied, find the first constraint that if applied will satisfy
            // the remaining constriants
            for bound in
                (bounds_iter.clone()).filter(|b| !b.check_vector(vector, self.error_margin))
            {
                let Some(ortho_bound) = bound.get_constrained_with_bound(new_bound)
                else {
                    warn!("Unsatisfied existing bound is parallel to new bound. Is the character squeezed between two walls?");
                    continue;
                };

                let mut candidate = *vector;
                ortho_bound.constrain_vector(&mut candidate, self.error_margin);

                if (bounds_iter.clone()).all(|b| b.check_vector(&candidate, self.error_margin)) {
                    *vector = candidate;
                    if let Some(ref mut tagalong) = tagalong {
                        ortho_bound.constrain_vector(tagalong, 0.0);
                    }
                    return;
                }
            }

            // If no choice satisfies all constraints, keep all bounds and set the vector to 0
            vector.set_zero();
            if let Some(ref mut tagalong) = tagalong {
                tagalong.set_zero();
            }
        }
    }

    /// Represents a single constraint for a vector. `VectorBound`s alone conceptually contain
    /// enough information to apply to a vector, but practically, one other piece of information
    /// is needed: `error_margin`, which exists in `VectorBounds`.
    #[derive(Clone)]
    pub struct VectorBound {
        normal: na::UnitVector3<f32>,
        projection_direction: na::UnitVector3<f32>,
        error_margin_factor: f32, // Margin of error when the bound is applied
    }

    impl VectorBound {
        /// Creates a `VectorBound` that pushes vectors away from the plane given
        /// by the normal in `projection_direction`. After applying such a bound to
        /// a vector, its dot product with `normal` should be positive even counting
        /// floating point approximation limitations.
        pub fn new_push(
            normal: na::UnitVector3<f32>,
            projection_direction: na::UnitVector3<f32>,
        ) -> Self {
            VectorBound {
                normal,
                projection_direction,
                error_margin_factor: 1.0,
            }
        }

        /// Creates a `VectorBound` that pulls vectors towards the plane given
        /// by the normal in `projection_direction`. Even after applying such a bound to
        /// a vector, its dot product with `normal` should still be positive even counting
        /// floating point approximation limitations. This ensures that `new_push` and
        /// `new_pull` don't conflict with each other even with equal parameters.
        pub fn new_pull(
            normal: na::UnitVector3<f32>,
            projection_direction: na::UnitVector3<f32>,
        ) -> Self {
            VectorBound {
                normal: na::UnitVector3::new_unchecked(-normal.as_ref()),
                projection_direction,
                error_margin_factor: -1.0,
            }
        }

        /// Returns a `VectorBound` that is an altered version of `self` so that it no longer interferes
        /// with `bound`. This is achieved by altering the projection direction by a factor of
        /// `bound`'s projection direction to be orthogonal to `bound`'s normal. If this is not
        /// possible, returns `None`.
        fn get_constrained_with_bound(&self, bound: &VectorBound) -> Option<VectorBound> {
            let mut ortho_bound_projection_direction = self.projection_direction.into_inner();
            math::project_to_plane(
                &mut ortho_bound_projection_direction,
                &bound.normal,
                &bound.projection_direction,
                0.0,
            );

            na::UnitVector3::try_new(ortho_bound_projection_direction, 1e-5).map(|d| VectorBound {
                normal: self.normal,
                projection_direction: d,
                error_margin_factor: self.error_margin_factor,
            })
        }

        /// Updates `subject` with a projection transformation based on the constraint given by `self`.
        /// This function does not check whether such a constraint is needed.
        fn constrain_vector(&self, subject: &mut na::Vector3<f32>, error_margin: f32) {
            math::project_to_plane(
                subject,
                &self.normal,
                &self.projection_direction,
                error_margin * self.error_margin_factor,
            );
        }

        /// Checks whether `subject` satisfies the constraint given by `self`.
        fn check_vector(&self, subject: &na::Vector3<f32>, error_margin: f32) -> bool {
            // An additional margin of error is needed when the bound is checked to ensure that an
            // applied bound always passes the check.
            let error_margin_factor_for_check = self.error_margin_factor - 0.5;
            subject.is_zero()
                || subject.dot(&self.normal) >= error_margin * error_margin_factor_for_check
        }
    }
}

/// This module is used to encapsulate character collision checking
mod collision {
    use tracing::error;

    use crate::{
        graph_collision, math,
        node::{ChunkLayout, DualGraph},
        proto::{BlockChange, Position},
    };

    /// Checks for collisions when a character moves with a character-relative displacement vector of `relative_displacement`.
    pub fn check_collision(
        collision_context: &CollisionContext,
        position: &Position,
        relative_displacement: &na::Vector3<f32>,
    ) -> CollisionCheckingResult {
        // Split relative_displacement into its norm and a unit vector
        let relative_displacement = relative_displacement.to_homogeneous();
        let displacement_sqr = relative_displacement.norm_squared();
        if displacement_sqr < 1e-16 {
            // Fallback for if the displacement vector isn't large enough to reliably be normalized.
            // Any value that is sufficiently large compared to f32::MIN_POSITIVE should work as the cutoff.
            return CollisionCheckingResult::stationary();
        }

        let displacement_norm = displacement_sqr.sqrt();
        let displacement_normalized = relative_displacement / displacement_norm;

        let ray = graph_collision::Ray::new(math::origin(), displacement_normalized);
        let tanh_distance = displacement_norm.tanh();

        let cast_hit = graph_collision::sphere_cast(
            collision_context.radius,
            collision_context.graph,
            collision_context.block_changes,
            &collision_context.chunk_layout,
            position,
            &ray,
            tanh_distance,
        );

        let cast_hit = match cast_hit {
            Ok(r) => r,
            Err(e) => {
                error!("Collision checking returned {:?}", e);
                return CollisionCheckingResult::stationary();
            }
        };

        let distance = cast_hit
            .as_ref()
            .map_or(tanh_distance, |hit| hit.tanh_distance)
            .atanh();

        let displacement_vector = displacement_normalized.xyz() * distance;
        let displacement_transform = math::translate_along(&displacement_vector);

        CollisionCheckingResult {
            displacement_vector,
            displacement_transform,
            collision: cast_hit.map(|hit| Collision {
                // `CastEndpoint` has its `normal` given relative to the character's original position,
                // but we want the normal relative to the character after the character moves to meet the wall.
                // This normal now represents a contact point at the origin, so we omit the w-coordinate
                // to ensure that it's orthogonal to the origin.
                normal: na::UnitVector3::new_normalize(
                    (math::mtranspose(&displacement_transform) * hit.normal).xyz(),
                ),
            }),
        }
    }

    /// Contains information about the character and the world that is only relevant for collision checking
    pub struct CollisionContext<'a> {
        pub graph: &'a DualGraph,
        pub block_changes: &'a [BlockChange],
        pub chunk_layout: ChunkLayout,
        pub radius: f32,
    }

    pub struct CollisionCheckingResult {
        /// The displacement allowed for the character before hitting a wall. The result of
        /// `math::translate_along(&displacement_vector)` is `displacement_transform`.
        pub displacement_vector: na::Vector3<f32>,

        /// Multiplying the character's position by this matrix will move the character as far as it can up to its intended
        /// displacement until it hits the wall.
        pub displacement_transform: na::Matrix4<f32>,

        pub collision: Option<Collision>,
    }

    impl CollisionCheckingResult {
        /// Return a CollisionCheckingResult with no movement and no collision; useful if the character is not moving
        /// and has nothing to check collision against. Also useful as a last resort fallback if an unexpected error occurs.
        pub fn stationary() -> CollisionCheckingResult {
            CollisionCheckingResult {
                displacement_vector: na::Vector3::zeros(),
                displacement_transform: na::Matrix4::identity(),
                collision: None,
            }
        }
    }

    pub struct Collision {
        /// This collision normal faces away from the collision surface and is given in the perspective of the character
        /// _after_ it is transformed by `allowed_displacement`. The 4th coordinate of this normal vector is assumed to be
        /// 0.0 and is therefore omitted.
        pub normal: na::UnitVector3<f32>,
    }
}<|MERGE_RESOLUTION|>--- conflicted
+++ resolved
@@ -13,13 +13,8 @@
     sanitize_motion_input, SimConfig,
 };
 
-<<<<<<< HEAD
-use self::{bound_vector::VectorWithErrorMargin, collision::Collision};
-
 #[allow(clippy::too_many_arguments)]
-=======
 /// Runs a single step of character movement
->>>>>>> 20ffd345
 pub fn run_character_step(
     cfg: &SimConfig,
     graph: &DualGraph,
