--- conflicted
+++ resolved
@@ -41,7 +41,7 @@
             return;
         }
 
-        for (_, parent) in self.descenders(node_id) {
+        for (_, parent) in self.parents(node_id) {
             self.ensure_node_state(parent);
         }
 
@@ -62,26 +62,12 @@
             return;
         }
 
-<<<<<<< HEAD
         self.ensure_partial_node_state(node_id);
         for peer in peer_traverser::ensure_peer_nodes(self, node_id) {
             self.ensure_partial_node_state(peer.node());
         }
 
         let node_state = NodeState::new(self, node_id);
-=======
-        for (_, parent) in self.parents(node_id) {
-            self.ensure_node_state(parent);
-        }
-
-        let node_state = self
-            .primary_parent_side(node_id)
-            .map(|i| {
-                let parent_state = self.node_state(self.neighbor(node_id, i).unwrap());
-                parent_state.child(self, node_id, i)
-            })
-            .unwrap_or_else(NodeState::root);
->>>>>>> b6bfe22f
         self[node_id].state = Some(node_state);
     }
 
