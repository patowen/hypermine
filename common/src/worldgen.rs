use circle_structure::{Horosphere, HorosphereChunk};
use rand::{Rng, SeedableRng, distr::Uniform};
use rand_distr::Normal;

use crate::{
    dodeca::{Side, Vertex},
    graph::{Graph, NodeId},
    margins,
    math::{self, MVector},
    node::{ChunkId, VoxelData},
    plane::Plane,
    terraingen::VoronoiInfo,
    world::Material,
};

mod circle_structure;

#[derive(Clone, Copy, PartialEq, Debug)]
enum NodeStateKind {
    Sky,
    DeepSky,
    Land,
    DeepLand,
}
use NodeStateKind::*;

impl NodeStateKind {
    const ROOT: Self = Land;

    /// What state comes after this state, from a given side?
    fn child(self, side: Side) -> Self {
        match (self, side) {
            (Sky, Side::A) => Land,
            (Land, Side::A) => Sky,
            (Sky, _) if !side.adjacent_to(Side::A) => DeepSky,
            (Land, _) if !side.adjacent_to(Side::A) => DeepLand,
            _ => self,
        }
    }
}

#[derive(Clone, Copy, PartialEq, Debug)]
enum NodeStateRoad {
    East,
    DeepEast,
    West,
    DeepWest,
}
use NodeStateRoad::*;

use rand_pcg::Pcg64Mcg;

impl NodeStateRoad {
    const ROOT: Self = West;

    /// What state comes after this state, from a given side?
    fn child(self, side: Side) -> Self {
        match (self, side) {
            (East, Side::B) => West,
            (West, Side::B) => East,
            (East, _) if !side.adjacent_to(Side::B) => DeepEast,
            (West, _) if !side.adjacent_to(Side::B) => DeepWest,
            _ => self,
        }
    }
}

pub struct MinimalNodeState {
    possible_horosphere: Option<Horosphere>,
}

impl MinimalNodeState {
    pub fn new(graph: &Graph, node: NodeId) -> Self {
        Self {
            possible_horosphere: Horosphere::create_from_parents(graph, node)
                .or_else(|| Horosphere::maybe_create_fresh(graph, node)),
        }
    }
}

/// Contains all information about a node used for world generation. Most world
/// generation logic uses this information as a starting point.
pub struct NodeState {
    kind: NodeStateKind,
    surface: Plane,
    road_state: NodeStateRoad,
    enviro: EnviroFactors,
    horosphere: Option<Horosphere>,
}
impl NodeState {
    pub fn new(graph: &Graph, node: NodeId) -> Self {
        let mut parents = graph
            .descenders(node)
            .map(|(s, n)| ParentInfo {
                node_id: n,
                side: s,
                node_state: graph.node_state(n),
            })
            .fuse();
        let parents = [parents.next(), parents.next(), parents.next()];

        let enviro = match (parents[0], parents[1]) {
            (None, None) => EnviroFactors {
                max_elevation: 0.0,
                temperature: 0.0,
                rainfall: 0.0,
                blockiness: 0.0,
            },
            (Some(parent), None) => {
                let spice = graph.hash_of(node) as u64;
                EnviroFactors::varied_from(parent.node_state.enviro, spice)
            }
            (Some(parent_a), Some(parent_b)) => {
                let ab_node = graph.neighbor(parent_a.node_id, parent_b.side).unwrap();
                let ab_state = &graph.get(ab_node).state.as_ref().unwrap();
                EnviroFactors::continue_from(
                    parent_a.node_state.enviro,
                    parent_b.node_state.enviro,
                    ab_state.enviro,
                )
            }
            _ => unreachable!(),
        };

        let kind = parents[0].map_or(NodeStateKind::ROOT, |p| p.node_state.kind.child(p.side));
        let road_state = parents[0].map_or(NodeStateRoad::ROOT, |p| {
            p.node_state.road_state.child(p.side)
        });

        let horosphere =
            (graph.minimal_node_state(node).possible_horosphere.as_ref()).and_then(|h| {
                if h.should_generate(graph, node) {
                    Some(h.clone())
                } else {
                    None
                }
            });

        Self {
            kind,
            surface: match kind {
                Land => Plane::from(Side::A),
                Sky => -Plane::from(Side::A),
                _ => parents[0].map(|p| p.side * p.node_state.surface).unwrap(),
            },
            road_state,
            enviro,
            horosphere,
        }
    }

    pub fn up_direction(&self) -> MVector<f32> {
        *self.surface.scaled_normal()
    }
}

#[derive(Clone, Copy)]
struct ParentInfo<'a> {
    node_id: NodeId,
    side: Side,
    node_state: &'a NodeState,
}

struct VoxelCoords {
    counter: u32,
    dimension: u8,
}

impl VoxelCoords {
    fn new(dimension: u8) -> Self {
        VoxelCoords {
            counter: 0,
            dimension,
        }
    }
}

impl Iterator for VoxelCoords {
    type Item = (u8, u8, u8);

    fn next(&mut self) -> Option<Self::Item> {
        let dim = u32::from(self.dimension);

        if self.counter == dim.pow(3) {
            return None;
        }

        let result = (
            (self.counter / dim.pow(2)) as u8,
            ((self.counter / dim) % dim) as u8,
            (self.counter % dim) as u8,
        );

        self.counter += 1;
        Some(result)
    }
}

/// Data needed to generate a chunk
pub struct ChunkParams {
    /// Number of voxels along an edge
    dimension: u8,
    /// Which vertex of the containing node this chunk lies against
    chunk: Vertex,
    /// Random quantities stored at the eight adjacent nodes, used for terrain generation
    env: ChunkIncidentEnviroFactors,
    /// Reference plane for the terrain surface
    surface: Plane,
    /// Whether this chunk contains a segment of the road
    is_road: bool,
    /// Whether this chunk contains a section of the road's supports
    is_road_support: bool,
    /// Random quantity used to seed terrain gen
    node_spice: u64,
    horosphere: Option<HorosphereChunk>,
}

impl ChunkParams {
    /// Extract data necessary to generate a chunk
    ///
    /// Returns `None` if an unpopulated node is needed.
    pub fn new(dimension: u8, graph: &Graph, chunk: ChunkId) -> Option<Self> {
        let state = graph.get(chunk.node).state.as_ref()?;
        Some(Self {
            dimension,
            chunk: chunk.vertex,
            env: chunk_incident_enviro_factors(graph, chunk)?,
            surface: state.surface,
            is_road: state.kind == Sky
                && ((state.road_state == East) || (state.road_state == West)),
            is_road_support: ((state.kind == Land) || (state.kind == DeepLand))
                && ((state.road_state == East) || (state.road_state == West)),
            node_spice: graph.hash_of(chunk.node) as u64,
            horosphere: state
                .horosphere
                .as_ref()
                .map(|h| h.chunk_data(chunk.vertex)),
        })
    }

    pub fn chunk(&self) -> Vertex {
        self.chunk
    }

    /// Generate voxels making up the chunk
    pub fn generate_voxels(&self) -> VoxelData {
<<<<<<< HEAD
=======
        // Determine whether this chunk might contain a boundary between solid and void
        let mut me_min = self.env.max_elevations[0];
        let mut me_max = self.env.max_elevations[0];
        for &me in &self.env.max_elevations[1..] {
            me_min = me_min.min(me);
            me_max = me_max.max(me);
        }
        // Maximum difference between elevations at the center of a chunk and any other point in the chunk
        // TODO: Compute what this actually is, current value is a guess! Real one must be > 0.6
        // empirically.
        const ELEVATION_MARGIN: f32 = 0.7;
        let center_elevation = self
            .surface
            .distance_to_chunk(self.chunk, &na::Vector3::repeat(0.5));
        if (center_elevation - ELEVATION_MARGIN > me_max / TERRAIN_SMOOTHNESS)
            && !(self.is_road || self.is_road_support)
        {
            // The whole chunk is above ground and not part of the road
            return VoxelData::Solid(Material::Void);
        }

        if (center_elevation + ELEVATION_MARGIN < me_min / TERRAIN_SMOOTHNESS) && !self.is_road {
            // The whole chunk is underground
            // TODO: More accurate VoxelData
            return VoxelData::Solid(Material::Dirt);
        }

>>>>>>> 72ea3add
        let mut voxels = VoxelData::Solid(Material::Void);
        let mut rng = rand_pcg::Pcg64Mcg::seed_from_u64(hash(self.node_spice, self.chunk as u64));

        self.generate_terrain(&mut voxels, &mut rng);

        if self.is_road {
            self.generate_road(&mut voxels);
        } else if self.is_road_support {
            self.generate_road_support(&mut voxels);
        }

        if let Some(horosphere) = &self.horosphere {
            horosphere.generate(&mut voxels, self.dimension);
        }

        // TODO: Don't generate detailed data for solid chunks with no neighboring voids
        self.generate_trees(&mut voxels, &mut rng);

        margins::initialize_margins(self.dimension, &mut voxels);
        voxels
    }

    /// Performs all terrain generation that can be done one voxel at a time and with
    /// only the containing chunk's surrounding nodes' envirofactors.
    fn generate_terrain(&self, voxels: &mut VoxelData, rng: &mut Pcg64Mcg) {
        // Determine whether this chunk might contain a boundary between solid and void
        let mut me_min = self.env.max_elevations[0];
        let mut me_max = self.env.max_elevations[0];
        for &me in &self.env.max_elevations[1..] {
            me_min = me_min.min(me);
            me_max = me_max.max(me);
        }
        // Maximum difference between elevations at the center of a chunk and any other point in the chunk
        // TODO: Compute what this actually is, current value is a guess! Real one must be > 0.6
        // empirically.
        const ELEVATION_MARGIN: f64 = 0.7;
        let center_elevation = self
            .surface
            .distance_to_chunk(self.chunk, &na::Vector3::repeat(0.5));
        if center_elevation - ELEVATION_MARGIN > me_max / TERRAIN_SMOOTHNESS {
            // The whole chunk is above ground
            *voxels = VoxelData::Solid(Material::Void);
            return;
        }
        if center_elevation + ELEVATION_MARGIN < me_min / TERRAIN_SMOOTHNESS {
            // The whole chunk is underground
            *voxels = VoxelData::Solid(Material::Dirt);
            return;
        }

        // Otherwise, the chunk might contain a solid/void boundary, so the full terrain generation
        // code should run.
        let normal = Normal::new(0.0, 0.03).unwrap();

        for (x, y, z) in VoxelCoords::new(self.dimension) {
            let coords = na::Vector3::new(x, y, z);
            let center = voxel_center(self.dimension, coords);
            let trilerp_coords = center.map(|x| (1.0 - x) * 0.5);

            let rain = trilerp(&self.env.rainfalls, trilerp_coords) + rng.sample(normal);
            let temp = trilerp(&self.env.temperatures, trilerp_coords) + rng.sample(normal);

            // elev is calculated in multiple steps. The initial value elev_pre_terracing
            // is used to calculate elev_pre_noise which is used to calculate elev.
            let elev_pre_terracing = trilerp(&self.env.max_elevations, trilerp_coords);
            let block = trilerp(&self.env.blockinesses, trilerp_coords);
            let voxel_elevation = self.surface.distance_to_chunk(self.chunk, &center);
            let strength = 0.4 / (1.0 + math::sqr(voxel_elevation));
            let terracing_small = terracing_diff(elev_pre_terracing, block, 5.0, strength, 2.0);
            let terracing_big = terracing_diff(elev_pre_terracing, block, 15.0, strength, -1.0);
            // Small and big terracing effects must not sum to more than 1,
            // otherwise the terracing fails to be (nonstrictly) monotonic
            // and the terrain gets trenches ringing around its cliffs.
            let elev_pre_noise = elev_pre_terracing + 0.6 * terracing_small + 0.4 * terracing_big;

            // initial value dist_pre_noise is the difference between the voxel's distance
            // from the guiding plane and the voxel's calculated elev value. It represents
            // how far from the terrain surface a voxel is.
            let dist_pre_noise = elev_pre_noise / TERRAIN_SMOOTHNESS - voxel_elevation;

            // adding noise allows interfaces between strata to be rough
            let elev = elev_pre_noise + TERRAIN_SMOOTHNESS * rng.sample(normal);

            // Final value of dist is calculated in this roundabout way for greater control
            // over how noise in elev affects dist.
            let dist = if dist_pre_noise > 0.0 {
                // The .max(0.0) keeps the top of the ground smooth
                // while still allowing the surface/general terrain interface to be rough
                (elev / TERRAIN_SMOOTHNESS - voxel_elevation).max(0.0)
            } else {
                // Distance not updated for updated elevation if distance was originally
                // negative. This ensures that no voxels that would have otherwise
                // been void are changed to a material---so no floating dirt blocks.
                dist_pre_noise
            };

            if dist >= 0.0 {
                let voxel_mat = VoronoiInfo::terraingen_voronoi(elev, rain, temp, dist);
                voxels.data_mut(self.dimension)[index(self.dimension, coords)] = voxel_mat;
            }
        }
    }

    /// Places a road along the guiding plane.
    fn generate_road(&self, voxels: &mut VoxelData) {
        let plane = -Plane::from(Side::B);

        for (x, y, z) in VoxelCoords::new(self.dimension) {
            let coords = na::Vector3::new(x, y, z);
            let center = voxel_center(self.dimension, coords);
            let horizontal_distance = plane.distance_to_chunk(self.chunk, &center);
            let elevation = self.surface.distance_to_chunk(self.chunk, &center);

            if horizontal_distance > 0.3 || elevation > 0.9 {
                continue;
            }

            let mut mat: Material = Material::Void;

            if elevation < 0.075 {
                if horizontal_distance < 0.15 {
                    // Inner
                    mat = Material::WhiteBrick;
                } else {
                    // Outer
                    mat = Material::GreyBrick;
                }
            }

            voxels.data_mut(self.dimension)[index(self.dimension, coords)] = mat;
        }
    }

    /// Fills the half-plane below the road with wooden supports.
    fn generate_road_support(&self, voxels: &mut VoxelData) {
        if voxels.is_solid() && voxels.get(0) != Material::Void {
            // There is guaranteed no void to fill with the road supports, so
            // nothing to do here.
            return;
        }

        let plane = -Plane::from(Side::B);

        for (x, y, z) in VoxelCoords::new(self.dimension) {
            let coords = na::Vector3::new(x, y, z);
            let center = voxel_center(self.dimension, coords);
            let horizontal_distance = plane.distance_to_chunk(self.chunk, &center);

            if horizontal_distance > 0.3 {
                continue;
            }

            let mat = if self.trussing_at(coords) {
                Material::WoodPlanks
            } else {
                Material::Void
            };

            if mat != Material::Void {
                voxels.data_mut(self.dimension)[index(self.dimension, coords)] = mat;
            }
        }
    }

    /// Make a truss-shaped template
    fn trussing_at(&self, coords: na::Vector3<u8>) -> bool {
        // Generates planar diagonals, but corner is offset
        let mut criteria_met = 0_u32;
        let x = coords[0];
        let y = coords[1];
        let z = coords[2];
        let offset = self.dimension / 3;

        // straight lines.
        criteria_met += u32::from(x == offset);
        criteria_met += u32::from(y == offset);
        criteria_met += u32::from(z == offset);

        // main diagonal
        criteria_met += u32::from(x == y);
        criteria_met += u32::from(y == z);
        criteria_met += u32::from(x == z);

        criteria_met >= 2
    }

    /// Plants trees on dirt and grass. Trees consist of a block of wood
    /// and a block of leaves. The leaf block is on the opposite face of the
    /// wood block as the ground block.
    fn generate_trees(&self, voxels: &mut VoxelData, rng: &mut Pcg64Mcg) {
        if voxels.is_solid() {
            // No trees can be generated unless there's both land and air.
            return;
        }

        if self.dimension <= 4 {
            // The tree generation algorithm can crash when the chunk size is too small.
            return;
        }

        // margins are added to keep voxels outside the chunk from being read/written
        let random_position = Uniform::new(1, self.dimension - 1).unwrap();

        let rain = self.env.rainfalls[0];
        let tree_candidate_count =
            (u32::from(self.dimension - 2).pow(3) as f32 * (rain / 100.0).clamp(0.0, 0.5)) as usize;
        for _ in 0..tree_candidate_count {
            let loc = na::Vector3::from_fn(|_, _| rng.sample(random_position));
            let voxel_of_interest_index = index(self.dimension, loc);
            let neighbor_data = self.voxel_neighbors(loc, voxels);

            let num_void_neighbors = neighbor_data
                .iter()
                .filter(|n| n.material == Material::Void)
                .count();

            // Only plant a tree if there is exactly one adjacent block of dirt or grass
            if num_void_neighbors == 5 {
                for i in neighbor_data.iter() {
                    if (i.material == Material::Dirt)
                        || (i.material == Material::Grass)
                        || (i.material == Material::MudGrass)
                        || (i.material == Material::LushGrass)
                        || (i.material == Material::TanGrass)
                        || (i.material == Material::CoarseGrass)
                    {
                        voxels.data_mut(self.dimension)[voxel_of_interest_index] = Material::Wood;
                        let leaf_location = index(self.dimension, i.coords_opposing);
                        voxels.data_mut(self.dimension)[leaf_location] = Material::Leaves;
                    }
                }
            }
        }
    }

    /// Provides information on the type of material in a voxel's six neighbours
    fn voxel_neighbors(&self, coords: na::Vector3<u8>, voxels: &VoxelData) -> [NeighborData; 6] {
        [
            self.neighbor(coords, -1, 0, 0, voxels),
            self.neighbor(coords, 1, 0, 0, voxels),
            self.neighbor(coords, 0, -1, 0, voxels),
            self.neighbor(coords, 0, 1, 0, voxels),
            self.neighbor(coords, 0, 0, -1, voxels),
            self.neighbor(coords, 0, 0, 1, voxels),
        ]
    }

    fn neighbor(
        &self,
        w: na::Vector3<u8>,
        x: i8,
        y: i8,
        z: i8,
        voxels: &VoxelData,
    ) -> NeighborData {
        let coords = na::Vector3::new(
            (w.x as i8 + x) as u8,
            (w.y as i8 + y) as u8,
            (w.z as i8 + z) as u8,
        );
        let coords_opposing = na::Vector3::new(
            (w.x as i8 - x) as u8,
            (w.y as i8 - y) as u8,
            (w.z as i8 - z) as u8,
        );
        let material = voxels.get(index(self.dimension, coords));

        NeighborData {
            coords_opposing,
            material,
        }
    }
}

const TERRAIN_SMOOTHNESS: f32 = 10.0;

struct NeighborData {
    coords_opposing: na::Vector3<u8>,
    material: Material,
}

#[derive(Copy, Clone)]
struct EnviroFactors {
    max_elevation: f32,
    temperature: f32,
    rainfall: f32,
    blockiness: f32,
}
impl EnviroFactors {
    fn varied_from(parent: Self, spice: u64) -> Self {
        let mut rng = rand_pcg::Pcg64Mcg::seed_from_u64(spice);
        let unif = Uniform::new_inclusive(-1.0, 1.0).unwrap();
        let max_elevation = parent.max_elevation + rng.sample(Normal::new(0.0, 4.0).unwrap());

        Self {
            max_elevation,
            temperature: parent.temperature + rng.sample(unif),
            rainfall: parent.rainfall + rng.sample(unif),
            blockiness: parent.blockiness + rng.sample(unif),
        }
    }
    fn continue_from(a: Self, b: Self, ab: Self) -> Self {
        Self {
            max_elevation: a.max_elevation + (b.max_elevation - ab.max_elevation),
            temperature: a.temperature + (b.temperature - ab.temperature),
            rainfall: a.rainfall + (b.rainfall - ab.rainfall),
            blockiness: a.blockiness + (b.blockiness - ab.blockiness),
        }
    }
}
impl From<EnviroFactors> for (f32, f32, f32, f32) {
    fn from(envirofactors: EnviroFactors) -> Self {
        (
            envirofactors.max_elevation,
            envirofactors.temperature,
            envirofactors.rainfall,
            envirofactors.blockiness,
        )
    }
}
struct ChunkIncidentEnviroFactors {
    max_elevations: [f32; 8],
    temperatures: [f32; 8],
    rainfalls: [f32; 8],
    blockinesses: [f32; 8],
}

/// Returns the max_elevation values for the nodes that are incident to this chunk,
/// sorted and converted to f32 for use in functions like trilerp.
///
/// Returns `None` if not all incident nodes are populated.
fn chunk_incident_enviro_factors(
    graph: &Graph,
    chunk: ChunkId,
) -> Option<ChunkIncidentEnviroFactors> {
    let mut i = chunk
        .vertex
        .dual_vertices()
        .map(|(_, mut path)| path.try_fold(chunk.node, |node, side| graph.neighbor(node, side)))
        .filter_map(|node| Some(graph.get(node?).state.as_ref()?.enviro));

    // this is a bit cursed, but I don't want to collect into a vec because perf,
    // and I can't just return an iterator because then something still references graph.
    let (e1, t1, r1, b1) = i.next()?.into();
    let (e2, t2, r2, b2) = i.next()?.into();
    let (e3, t3, r3, b3) = i.next()?.into();
    let (e4, t4, r4, b4) = i.next()?.into();
    let (e5, t5, r5, b5) = i.next()?.into();
    let (e6, t6, r6, b6) = i.next()?.into();
    let (e7, t7, r7, b7) = i.next()?.into();
    let (e8, t8, r8, b8) = i.next()?.into();

    Some(ChunkIncidentEnviroFactors {
        max_elevations: [e1, e2, e3, e4, e5, e6, e7, e8],
        temperatures: [t1, t2, t3, t4, t5, t6, t7, t8],
        rainfalls: [r1, r2, r3, r4, r5, r6, r7, r8],
        blockinesses: [b1, b2, b3, b4, b5, b6, b7, b8],
    })
}

/// Linearly interpolate at interior and boundary of a cube given values at the eight corners.
fn trilerp<N: na::RealField + Copy>(
    &[v000, v001, v010, v011, v100, v101, v110, v111]: &[N; 8],
    t: na::Vector3<N>,
) -> N {
    fn lerp<N: na::RealField + Copy>(v0: N, v1: N, t: N) -> N {
        v0 * (N::one() - t) + v1 * t
    }
    fn bilerp<N: na::RealField + Copy>(v00: N, v01: N, v10: N, v11: N, t: na::Vector2<N>) -> N {
        lerp(lerp(v00, v01, t.x), lerp(v10, v11, t.x), t.y)
    }

    lerp(
        bilerp(v000, v100, v010, v110, t.xy()),
        bilerp(v001, v101, v011, v111, t.xy()),
        t.z,
    )
}

/// serp interpolates between two values v0 and v1 over the interval [0, 1] by yielding
/// v0 for [0, threshold], v1 for [1-threshold, 1], and linear interpolation in between
/// such that the overall shape is an S-shaped piecewise function.
/// threshold should be between 0 and 0.5.
fn serp<N: na::RealField + Copy>(v0: N, v1: N, t: N, threshold: N) -> N {
    if t < threshold {
        v0
    } else if t < (N::one() - threshold) {
        let s = (t - threshold) / ((N::one() - threshold) - threshold);
        v0 * (N::one() - s) + v1 * s
    } else {
        v1
    }
}

/// Intended to produce a number that is added to elev_raw.
/// block is a real number, threshold is in (0, strength) via a logistic function
/// scale controls wavelength and amplitude. It is not 1:1 to the number of blocks in a period.
/// strength represents extremity of terracing effect. Sensible values are in (0, 0.5).
/// The greater the value of limiter, the stronger the bias of threshold towards 0.
fn terracing_diff(elev_raw: f32, block: f32, scale: f32, strength: f32, limiter: f32) -> f32 {
    let threshold: f32 = strength / (1.0 + libm::powf(2.0, limiter - block));
    let elev_floor = libm::floorf(elev_raw / scale);
    let elev_rem = elev_raw / scale - elev_floor;
    scale * elev_floor + serp(0.0, scale, elev_rem, threshold) - elev_raw
}

/// Location of the center of a voxel in a unit chunk
fn voxel_center(dimension: u8, voxel: na::Vector3<u8>) -> na::Vector3<f32> {
    voxel.map(|x| f32::from(x) + 0.5) / f32::from(dimension)
}

fn index(dimension: u8, v: na::Vector3<u8>) -> usize {
    let v = v.map(|x| usize::from(x) + 1);

    // LWM = Length (of cube sides) With Margins
    let lwm = usize::from(dimension) + 2;
    v.x + v.y * lwm + v.z * lwm.pow(2)
}

fn hash(a: u64, b: u64) -> u64 {
    use std::ops::BitXor;
    a.rotate_left(5)
        .bitxor(b)
        .wrapping_mul(0x517c_c1b7_2722_0a95)
}

#[cfg(test)]
mod test {
    use super::*;
    use crate::Chunks;
    use crate::node::Node;
    use approx::*;

    const CHUNK_SIZE: u8 = 12;

    #[test]
    fn chunk_indexing_origin() {
        // (0, 0, 0) in localized coords
        let origin_index = 1 + (usize::from(CHUNK_SIZE) + 2) + (usize::from(CHUNK_SIZE) + 2).pow(2);

        // simple sanity check
        assert_eq!(index(CHUNK_SIZE, na::Vector3::repeat(0)), origin_index);
    }

    #[test]
    fn chunk_indexing_absolute() {
        let origin_index = 1 + (usize::from(CHUNK_SIZE) + 2) + (usize::from(CHUNK_SIZE) + 2).pow(2);
        // (0.5, 0.5, 0.5) in localized coords
        let center_index = index(CHUNK_SIZE, na::Vector3::repeat(CHUNK_SIZE / 2));
        // the point farthest from the origin, (1, 1, 1) in localized coords
        let anti_index = index(CHUNK_SIZE, na::Vector3::repeat(CHUNK_SIZE));

        assert_eq!(index(CHUNK_SIZE, na::Vector3::new(0, 0, 0)), origin_index);

        // biggest possible index in subchunk closest to origin still isn't the center
        assert!(
            index(
                CHUNK_SIZE,
                na::Vector3::new(CHUNK_SIZE / 2 - 1, CHUNK_SIZE / 2 - 1, CHUNK_SIZE / 2 - 1,)
            ) < center_index
        );
        // but the first chunk in the subchunk across from that is
        assert_eq!(
            index(
                CHUNK_SIZE,
                na::Vector3::new(CHUNK_SIZE / 2, CHUNK_SIZE / 2, CHUNK_SIZE / 2)
            ),
            center_index
        );

        // biggest possible index in subchunk closest to anti_origin is still not quite
        // the anti_origin
        assert!(
            index(
                CHUNK_SIZE,
                na::Vector3::new(CHUNK_SIZE - 1, CHUNK_SIZE - 1, CHUNK_SIZE - 1,)
            ) < anti_index
        );

        // one is added in the chunk indexing so this works out fine, the
        // domain is still CHUNK_SIZE because 0 is included.
        assert_eq!(
            index(
                CHUNK_SIZE,
                na::Vector3::new(CHUNK_SIZE - 1, CHUNK_SIZE - 1, CHUNK_SIZE - 1,)
            ),
            index(CHUNK_SIZE, na::Vector3::repeat(CHUNK_SIZE - 1))
        );
    }

    #[test]
    fn check_chunk_incident_max_elevations() {
        let mut g = Graph::new(1);
        for (i, path) in Vertex::A.dual_vertices().map(|(_, p)| p).enumerate() {
            let new_node = path.fold(NodeId::ROOT, |node, side| g.ensure_neighbor(node, side));

            // assigning state
            *g.get_mut(new_node) = Node {
                minimal_state: None,
                state: {
<<<<<<< HEAD
                    let mut state = NodeState::new(&g, NodeId::ROOT);
                    state.enviro.max_elevation = i as f64 + 1.0;
                    Some(state)
=======
                    let mut state = NodeState::root();
                    state.enviro.max_elevation = i as f32 + 1.0;
                    state
>>>>>>> 72ea3add
                },
                chunks: Chunks::default(),
            };
        }

        let enviros =
            chunk_incident_enviro_factors(&g, ChunkId::new(NodeId::ROOT, Vertex::A)).unwrap();
        for (i, max_elevation) in enviros.max_elevations.into_iter().enumerate() {
            println!("{i}, {max_elevation}");
            assert_abs_diff_eq!(max_elevation, (i + 1) as f32, epsilon = 1e-8);
        }

        // see corresponding test for trilerp
        let center_max_elevation = trilerp(&enviros.max_elevations, na::Vector3::repeat(0.5));
        assert_abs_diff_eq!(center_max_elevation, 4.5, epsilon = 1e-8);

        let mut checked_center = false;
        let center = na::Vector3::repeat(CHUNK_SIZE / 2);
        'top: for z in 0..CHUNK_SIZE {
            for y in 0..CHUNK_SIZE {
                for x in 0..CHUNK_SIZE {
                    let a = na::Vector3::new(x, y, z);
                    if a == center {
                        checked_center = true;
                        let c = center.map(|x| x as f32) / CHUNK_SIZE as f32;
                        let center_max_elevation = trilerp(&enviros.max_elevations, c);
                        assert_abs_diff_eq!(center_max_elevation, 4.5, epsilon = 1e-8);
                        break 'top;
                    }
                }
            }
        }

        if !checked_center {
            panic!("Never checked trilerping center max_elevation!");
        }
    }

    #[test]
    fn check_trilerp() {
        assert_abs_diff_eq!(
            1.0,
            trilerp(
                &[1.0, 0.0, 0.0, 0.0, 0.0, 0.0, 0.0, 0.0],
                na::Vector3::new(0.0, 0.0, 0.0),
            ),
            epsilon = 1e-8,
        );
        assert_abs_diff_eq!(
            1.0,
            trilerp(
                &[0.0, 0.0, 0.0, 0.0, 1.0, 0.0, 0.0, 0.0],
                na::Vector3::new(1.0, 0.0, 0.0),
            ),
            epsilon = 1e-8,
        );
        assert_abs_diff_eq!(
            1.0,
            trilerp(
                &[0.0, 0.0, 1.0, 0.0, 0.0, 0.0, 0.0, 0.0],
                na::Vector3::new(0.0, 1.0, 0.0),
            ),
            epsilon = 1e-8,
        );
        assert_abs_diff_eq!(
            1.0,
            trilerp(
                &[0.0, 0.0, 0.0, 0.0, 0.0, 0.0, 1.0, 0.0],
                na::Vector3::new(1.0, 1.0, 0.0),
            ),
            epsilon = 1e-8,
        );
        assert_abs_diff_eq!(
            1.0,
            trilerp(
                &[0.0, 1.0, 0.0, 0.0, 0.0, 0.0, 0.0, 0.0],
                na::Vector3::new(0.0, 0.0, 1.0),
            ),
            epsilon = 1e-8,
        );
        assert_abs_diff_eq!(
            1.0,
            trilerp(
                &[0.0, 0.0, 0.0, 0.0, 0.0, 1.0, 0.0, 0.0],
                na::Vector3::new(1.0, 0.0, 1.0),
            ),
            epsilon = 1e-8,
        );
        assert_abs_diff_eq!(
            1.0,
            trilerp(
                &[0.0, 0.0, 0.0, 1.0, 0.0, 0.0, 0.0, 0.0],
                na::Vector3::new(0.0, 1.0, 1.0),
            ),
            epsilon = 1e-8,
        );
        assert_abs_diff_eq!(
            1.0,
            trilerp(
                &[0.0, 0.0, 0.0, 0.0, 0.0, 0.0, 0.0, 1.0],
                na::Vector3::new(1.0, 1.0, 1.0),
            ),
            epsilon = 1e-8,
        );

        assert_abs_diff_eq!(
            0.5,
            trilerp(
                &[0.0, 1.0, 0.0, 1.0, 0.0, 1.0, 0.0, 1.0],
                na::Vector3::new(0.5, 0.5, 0.5),
            ),
            epsilon = 1e-8,
        );
        assert_abs_diff_eq!(
            0.5,
            trilerp(
                &[0.0, 0.0, 0.0, 0.0, 1.0, 1.0, 1.0, 1.0],
                na::Vector3::new(0.5, 0.5, 0.5),
            ),
            epsilon = 1e-8,
        );

        assert_abs_diff_eq!(
            4.5,
            trilerp(
                &[1.0, 5.0, 3.0, 7.0, 2.0, 6.0, 4.0, 8.0],
                na::Vector3::new(0.5, 0.5, 0.5),
            ),
            epsilon = 1e-8,
        );
    }

    #[test]
    fn check_voxel_iterable() {
        let dimension = 12;

        for (counter, (x, y, z)) in (VoxelCoords::new(dimension as u8)).enumerate() {
            let index = z as usize + y as usize * dimension + x as usize * dimension.pow(2);
            assert!(counter == index);
        }
    }
}<|MERGE_RESOLUTION|>--- conflicted
+++ resolved
@@ -244,36 +244,6 @@
 
     /// Generate voxels making up the chunk
     pub fn generate_voxels(&self) -> VoxelData {
-<<<<<<< HEAD
-=======
-        // Determine whether this chunk might contain a boundary between solid and void
-        let mut me_min = self.env.max_elevations[0];
-        let mut me_max = self.env.max_elevations[0];
-        for &me in &self.env.max_elevations[1..] {
-            me_min = me_min.min(me);
-            me_max = me_max.max(me);
-        }
-        // Maximum difference between elevations at the center of a chunk and any other point in the chunk
-        // TODO: Compute what this actually is, current value is a guess! Real one must be > 0.6
-        // empirically.
-        const ELEVATION_MARGIN: f32 = 0.7;
-        let center_elevation = self
-            .surface
-            .distance_to_chunk(self.chunk, &na::Vector3::repeat(0.5));
-        if (center_elevation - ELEVATION_MARGIN > me_max / TERRAIN_SMOOTHNESS)
-            && !(self.is_road || self.is_road_support)
-        {
-            // The whole chunk is above ground and not part of the road
-            return VoxelData::Solid(Material::Void);
-        }
-
-        if (center_elevation + ELEVATION_MARGIN < me_min / TERRAIN_SMOOTHNESS) && !self.is_road {
-            // The whole chunk is underground
-            // TODO: More accurate VoxelData
-            return VoxelData::Solid(Material::Dirt);
-        }
-
->>>>>>> 72ea3add
         let mut voxels = VoxelData::Solid(Material::Void);
         let mut rng = rand_pcg::Pcg64Mcg::seed_from_u64(hash(self.node_spice, self.chunk as u64));
 
@@ -309,7 +279,7 @@
         // Maximum difference between elevations at the center of a chunk and any other point in the chunk
         // TODO: Compute what this actually is, current value is a guess! Real one must be > 0.6
         // empirically.
-        const ELEVATION_MARGIN: f64 = 0.7;
+        const ELEVATION_MARGIN: f32 = 0.7;
         let center_elevation = self
             .surface
             .distance_to_chunk(self.chunk, &na::Vector3::repeat(0.5));
@@ -774,15 +744,9 @@
             *g.get_mut(new_node) = Node {
                 minimal_state: None,
                 state: {
-<<<<<<< HEAD
                     let mut state = NodeState::new(&g, NodeId::ROOT);
-                    state.enviro.max_elevation = i as f64 + 1.0;
+                    state.enviro.max_elevation = i as f32 + 1.0;
                     Some(state)
-=======
-                    let mut state = NodeState::root();
-                    state.enviro.max_elevation = i as f32 + 1.0;
-                    state
->>>>>>> 72ea3add
                 },
                 chunks: Chunks::default(),
             };
