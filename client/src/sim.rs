use std::time::Duration;

use fxhash::FxHashMap;
use hecs::Entity;
use tracing::{debug, error, trace};

use crate::{
    local_character_controller::LocalCharacterController, metrics, prediction::PredictedMotion,
};
use common::{
    EntityId, GraphEntities, SimConfig, Step, character_controller,
    collision_math::Ray,
    graph::{Graph, NodeId},
    graph_ray_casting,
<<<<<<< HEAD
    math::{MIsometry, MVector},
    node::{ChunkId, VoxelData},
=======
    math::{MDirection, MIsometry, MPoint},
    node::{ChunkId, VoxelData, populate_fresh_nodes},
>>>>>>> 73361184
    proto::{
        self, BlockUpdate, Character, CharacterInput, CharacterState, Command, Component,
        Inventory, Position,
    },
    sanitize_motion_input, traversal,
    world::Material,
};

const MATERIAL_PALETTE: [Material; 10] = [
    Material::WoodPlanks,
    Material::Grass,
    Material::Dirt,
    Material::Sand,
    Material::Snow,
    Material::WhiteBrick,
    Material::GreyBrick,
    Material::Basalt,
    Material::Water,
    Material::Lava,
];

/// Game state
pub struct Sim {
    // World state
    pub graph: Graph,
    /// Voxel data that have been downloaded from the server for chunks not yet introduced to the graph
    pub preloaded_block_updates: FxHashMap<ChunkId, Vec<BlockUpdate>>,
    pub graph_entities: GraphEntities,
    entity_ids: FxHashMap<EntityId, Entity>,
    pub world: hecs::World,
    pub cfg: SimConfig,
    pub local_character_id: EntityId,
    pub local_character: Option<Entity>,
    step: Option<Step>,

    // Input state
    since_input_sent: Duration,
    /// Most recent input
    ///
    /// Units are relative to movement speed.
    movement_input: na::Vector3<f32>,
    /// Average input over the current time step. The portion of the timestep which has not yet
    /// elapsed is considered to have zero input.
    ///
    /// Units are relative to movement speed.
    average_movement_input: na::Vector3<f32>,
    no_clip: bool,
    /// Whether no_clip will be toggled next step
    toggle_no_clip: bool,
    /// Whether the current step starts with a jump
    is_jumping: bool,
    /// Whether the jump button has been pressed since the last step
    jump_pressed: bool,
    /// Whether the jump button is currently held down
    jump_held: bool,
    /// Whether the place-block button has been pressed since the last step
    place_block_pressed: bool,
    /// Whether the break-block button has been pressed since the last step
    break_block_pressed: bool,

    selected_material: Material,

    prediction: PredictedMotion,
    local_character_controller: LocalCharacterController,
}

impl Sim {
    pub fn new(cfg: SimConfig, local_character_id: EntityId) -> Self {
        let mut graph = Graph::new(cfg.chunk_size);
        graph.clear_fresh();
        Self {
            graph,
            preloaded_block_updates: FxHashMap::default(),
            graph_entities: GraphEntities::new(),
            entity_ids: FxHashMap::default(),
            world: hecs::World::new(),
            cfg,
            local_character_id,
            local_character: None,
            step: None,

            since_input_sent: Duration::new(0, 0),
            movement_input: na::zero(),
            average_movement_input: na::zero(),
            no_clip: true,
            toggle_no_clip: false,
            is_jumping: false,
            jump_pressed: false,
            jump_held: false,
            place_block_pressed: false,
            break_block_pressed: false,
            selected_material: Material::WoodPlanks,
            prediction: PredictedMotion::new(proto::Position {
                node: NodeId::ROOT,
                local: MIsometry::identity(),
            }),
            local_character_controller: LocalCharacterController::new(),
        }
    }

    /// Rotates the camera's view in a context-dependent manner based on the desired yaw and pitch angles.
    pub fn look(&mut self, delta_yaw: f32, delta_pitch: f32, delta_roll: f32) {
        if self.no_clip {
            self.local_character_controller
                .look_free(delta_yaw, delta_pitch, delta_roll);
        } else {
            self.local_character_controller
                .look_level(delta_yaw, delta_pitch);
        }
    }

    pub fn set_movement_input(&mut self, mut raw_movement_input: na::Vector3<f32>) {
        if !self.no_clip {
            // Vertical movement keys shouldn't do anything unless no-clip is on.
            raw_movement_input.y = 0.0;
        }
        if raw_movement_input.norm_squared() >= 1.0 {
            // Cap movement input at 1
            raw_movement_input.normalize_mut();
        }
        self.movement_input = raw_movement_input;
    }

    pub fn toggle_no_clip(&mut self) {
        // We prepare to toggle no_clip after the next step instead of immediately, as otherwise,
        // there would be a discontinuity when predicting the player's position within a given step,
        // causing an undesirable jolt.
        self.toggle_no_clip = true;
    }

    pub fn set_jump_held(&mut self, jump_held: bool) {
        self.jump_held = jump_held;
        self.jump_pressed = jump_held || self.jump_pressed;
    }

    pub fn set_jump_pressed_true(&mut self) {
        self.jump_pressed = true;
    }

    pub fn set_place_block_pressed_true(&mut self) {
        self.place_block_pressed = true;
    }

    pub fn select_material(&mut self, idx: usize) {
        self.selected_material = *MATERIAL_PALETTE.get(idx).unwrap_or(&MATERIAL_PALETTE[0]);
    }

    pub fn selected_material(&self) -> Material {
        self.selected_material
    }

    /// Returns an EntityId in the inventory with the given material
    pub fn get_any_inventory_entity_matching_material(
        &self,
        material: Material,
    ) -> Option<EntityId> {
        self.world
            .get::<&Inventory>(self.local_character?)
            .ok()?
            .contents
            .iter()
            .copied()
            .find(|e| {
                self.entity_ids.get(e).is_some_and(|&entity| {
                    self.world
                        .get::<&Material>(entity)
                        .is_ok_and(|m| *m == material)
                })
            })
    }

    /// Returns the number of entities in the inventory with the given material
    pub fn count_inventory_entities_matching_material(&self, material: Material) -> usize {
        let Some(local_character) = self.local_character else {
            return 0;
        };
        let Ok(inventory) = self.world.get::<&Inventory>(local_character) else {
            return 0;
        };
        inventory
            .contents
            .iter()
            .copied()
            .filter(|e| {
                self.entity_ids.get(e).is_some_and(|&entity| {
                    self.world
                        .get::<&Material>(entity)
                        .is_ok_and(|m| *m == material)
                })
            })
            .count()
    }

    pub fn set_break_block_pressed_true(&mut self) {
        self.break_block_pressed = true;
    }

    pub fn cfg(&self) -> &SimConfig {
        &self.cfg
    }

    pub fn step(&mut self, dt: Duration, net: &mut server::Handle) {
        self.local_character_controller.renormalize_orientation();
        traversal::ensure_nearby(
            &mut self.graph,
            &self.local_character_controller.oriented_position(),
            self.cfg.view_distance,
        );

        let step_interval = self.cfg.step_interval;
        self.since_input_sent += dt;
        if let Some(overflow) = self.since_input_sent.checked_sub(step_interval) {
            // At least one step interval has passed since we last sent input, so it's time to
            // send again.

            // Update average movement input for the time between the last input sample and the end of
            // the previous step. dt > overflow because we check whether a step has elapsed
            // after each increment.
            self.average_movement_input +=
                self.movement_input * (dt - overflow).as_secs_f32() / step_interval.as_secs_f32();

            // Send fresh input
            self.send_input(net);
            self.place_block_pressed = false;
            self.break_block_pressed = false;

            // Toggle no clip at the start of a new step
            if self.toggle_no_clip {
                self.no_clip = !self.no_clip;
                self.toggle_no_clip = false;
            }

            self.is_jumping = self.jump_held || self.jump_pressed;
            self.jump_pressed = false;

            // Reset state for the next step
            if overflow > step_interval {
                // If it's been more than two timesteps since we last sent input, skip ahead
                // rather than spamming the server.
                self.average_movement_input = na::zero();
                self.since_input_sent = Duration::new(0, 0);
            } else {
                self.average_movement_input =
                    self.movement_input * overflow.as_secs_f32() / step_interval.as_secs_f32();
                // Send the next input a little sooner if necessary to stay in sync
                self.since_input_sent = overflow;
            }
        } else {
            // Update average movement input for the time within the current step
            self.average_movement_input +=
                self.movement_input * dt.as_secs_f32() / step_interval.as_secs_f32();
        }
        self.update_view_position();
        if !self.no_clip {
            self.local_character_controller.align_to_gravity();
        }
    }

    pub fn handle_net(&mut self, msg: server::Message) {
        use server::Message::*;
        match msg {
            ConnectionLost(_) | Hello(_) => {
                unreachable!("Case already handled by caller");
            }
            Spawns(msg) => self.handle_spawns(msg),
            StateDelta(msg) => {
                // Discard out-of-order messages, taking care to account for step counter wrapping.
                if self.step.is_some_and(|x| x.wrapping_sub(msg.step) >= 0) {
                    return;
                }
                self.step = Some(msg.step);
                for &(id, ref new_pos) in &msg.positions {
                    self.update_position(id, new_pos);
                }
                for &(id, ref new_state) in &msg.character_states {
                    self.update_character_state(id, new_state);
                }
                self.reconcile_prediction(msg.latest_input);
            }
        }
    }

    fn update_position(&mut self, id: EntityId, new_pos: &Position) {
        match self.entity_ids.get(&id) {
            None => debug!(%id, "position update for unknown entity"),
            Some(&entity) => match self.world.get::<&mut Position>(entity) {
                Ok(mut pos) => {
                    if pos.node != new_pos.node {
                        self.graph_entities.remove(pos.node, entity);
                        self.graph_entities.insert(new_pos.node, entity);
                        self.graph.ensure_node_state(new_pos.node);
                        // TODO: Figure out which node states to ensure. Just
                        // getting the player's current position is insufficient
                        // because it surrounding nodes are needed for all the
                        // environmental factors.
                        //
                        // This is likely the right time for the client to start
                        // calling ensure_nearby.
                    }
                    *pos = *new_pos;
                }
                Err(e) => error!(%id, "position update error: {}", e),
            },
        }
    }

    fn update_character_state(&mut self, id: EntityId, new_character_state: &CharacterState) {
        match self.entity_ids.get(&id) {
            None => debug!(%id, "character state update for unknown entity"),
            Some(&entity) => match self.world.get::<&mut Character>(entity) {
                Ok(mut ch) => {
                    ch.state = new_character_state.clone();
                }
                Err(e) => {
                    error!(%id, "character state update error: {}", e)
                }
            },
        }
    }

    fn reconcile_prediction(&mut self, latest_input: u16) {
        let id = self.local_character_id;
        let Some(&entity) = self.entity_ids.get(&id) else {
            debug!(%id, "reconciliation attempted for unknown entity");
            return;
        };
        let pos = match self.world.get::<&Position>(entity) {
            Ok(pos) => pos,
            Err(e) => {
                error!(%id, "reconciliation error: {}", e);
                return;
            }
        };
        let ch = match self.world.get::<&Character>(entity) {
            Ok(ch) => ch,
            Err(e) => {
                error!(%id, "reconciliation error: {}", e);
                return;
            }
        };
        self.prediction.reconcile(
            &self.cfg,
            &self.graph,
            latest_input,
            *pos,
            ch.state.velocity,
            ch.state.on_ground,
        );
    }

    fn handle_spawns(&mut self, msg: proto::Spawns) {
        self.step = self.step.max(Some(msg.step));
        let mut builder = hecs::EntityBuilder::new();
        for (id, components) in msg.spawns {
            self.spawn(&mut builder, id, components);
        }
        for &id in &msg.despawns {
            match self.entity_ids.get(&id) {
                Some(&entity) => self.destroy(entity),
                None => error!(%id, "despawned unknown entity"),
            }
        }
        if !msg.nodes.is_empty() {
            trace!(count = msg.nodes.len(), "adding nodes");
            // The first "Spawns" message from the server populates the graph and allows CPU/GPU metrics
            // to be accurate instead of measuring thousands of no-op frames
            metrics::declare_ready_for_profiling();
        }
        for node in &msg.nodes {
            self.graph.ensure_neighbor(node.parent, node.side);
        }
        self.graph.clear_fresh();
        for block_update in msg.block_updates.into_iter() {
            if !self.graph.update_block(&block_update) {
                self.preloaded_block_updates
                    .entry(block_update.chunk_id)
                    .or_default()
                    .push(block_update);
            }
        }
        for (chunk_id, voxel_data) in msg.voxel_data {
            let Some(voxel_data) = VoxelData::deserialize(&voxel_data, self.cfg.chunk_size) else {
                tracing::error!("Voxel data received from server is of incorrect dimension");
                continue;
            };
            self.graph.populate_chunk(chunk_id, voxel_data);
        }
        for (subject, new_entity) in msg.inventory_additions {
            self.world
                .get::<&mut Inventory>(*self.entity_ids.get(&subject).unwrap())
                .unwrap()
                .contents
                .push(new_entity);
        }
        for (subject, removed_entity) in msg.inventory_removals {
            self.world
                .get::<&mut Inventory>(*self.entity_ids.get(&subject).unwrap())
                .unwrap()
                .contents
                .retain(|&id| id != removed_entity);
        }
    }

    fn spawn(
        &mut self,
        builder: &mut hecs::EntityBuilder,
        id: EntityId,
        components: Vec<Component>,
    ) {
        trace!(%id, "spawning entity");
        builder.add(id);
        let mut node = None;
        for component in components {
            use common::proto::Component::*;
            match component {
                Character(x) => {
                    builder.add(x);
                }
                Position(x) => {
                    node = Some(x.node);
                    self.graph.ensure_node_state(x.node);
                    builder.add(x);
                }
                Inventory(x) => {
                    builder.add(x);
                }
                Material(x) => {
                    builder.add(x);
                }
            };
        }
        let entity = self.world.spawn(builder.build());
        if let Some(node) = node {
            self.graph_entities.insert(node, entity);
        }
        if id == self.local_character_id {
            self.local_character = Some(entity);
        }
        if let Some(x) = self.entity_ids.insert(id, entity) {
            self.destroy_idless(x);
            error!(%id, "id collision");
        }
    }

    fn send_input(&mut self, net: &mut server::Handle) {
        let orientation = if self.no_clip {
            self.local_character_controller.orientation()
        } else {
            self.local_character_controller.horizontal_orientation()
        };
        let character_input = CharacterInput {
            movement: sanitize_motion_input(orientation * self.average_movement_input),
            jump: self.is_jumping,
            no_clip: self.no_clip,
            block_update: self.get_local_character_block_update(),
        };
        let generation = self
            .prediction
            .push(&self.cfg, &self.graph, &character_input);

        // Any failure here will be better handled in handle_net's ConnectionLost case
        let _ = net.outgoing.send(Command {
            generation,
            character_input,
            orientation: self.local_character_controller.orientation(),
        });
    }

    fn update_view_position(&mut self) {
        let mut view_position = *self.prediction.predicted_position();
        let mut view_velocity = *self.prediction.predicted_velocity();
        let mut view_on_ground = *self.prediction.predicted_on_ground();
        let orientation = if self.no_clip {
            self.local_character_controller.orientation()
        } else {
            self.local_character_controller.horizontal_orientation()
        };
        // Apply input that hasn't been sent yet
        let predicted_input = CharacterInput {
            // We divide by how far we are through the timestep because self.average_movement_input
            // is always over the entire timestep, filling in zeroes for the future, and we
            // want to use the average over what we have so far. Dividing by zero is handled
            // by the character_controller sanitizing this input.
            movement: orientation * self.average_movement_input
                / (self.since_input_sent.as_secs_f32() / self.cfg.step_interval.as_secs_f32()),
            jump: self.is_jumping,
            no_clip: self.no_clip,
            block_update: None,
        };
        character_controller::run_character_step(
            &self.cfg,
            &self.graph,
            &mut view_position,
            &mut view_velocity,
            &mut view_on_ground,
            &predicted_input,
            self.since_input_sent.as_secs_f32(),
        );

        if let Some(up) = self.graph.get_relative_up(&view_position) {
            self.local_character_controller
                .update_position(view_position, up, !self.no_clip)
        }
    }

    pub fn view(&self) -> Position {
        let mut pos = self.local_character_controller.oriented_position();
        let up = self.graph.get_relative_up(&pos).unwrap();
        pos.local *= MIsometry::translation_along(
            &(up.as_ref() * (self.cfg.character.character_radius - 1e-3)),
        );
        pos
    }

    /// Destroy all aspects of an entity
    fn destroy(&mut self, entity: Entity) {
        let id = *self
            .world
            .get::<&EntityId>(entity)
            .expect("destroyed nonexistent entity");
        self.entity_ids.remove(&id);
        self.destroy_idless(entity);
    }

    /// Destroy an entity without an EntityId mapped
    fn destroy_idless(&mut self, entity: Entity) {
        if let Ok(position) = self.world.get::<&Position>(entity) {
            self.graph_entities.remove(position.node, entity);
        }
        self.world
            .despawn(entity)
            .expect("destroyed nonexistent entity");
    }

    /// Provides the logic for the player to be able to place and break blocks at will
    fn get_local_character_block_update(&self) -> Option<BlockUpdate> {
        let placing = if self.place_block_pressed {
            true
        } else if self.break_block_pressed {
            false
        } else {
            return None;
        };

        let view_position = self.view();
        let ray_casing_result = graph_ray_casting::ray_cast(
            &self.graph,
            &view_position,
            &Ray::new(MPoint::w(), -MDirection::z()),
            self.cfg.character.block_reach,
        );

        let Ok(ray_casting_result) = ray_casing_result else {
            tracing::warn!("Tried to run a raycast beyond generated terrain.");
            return None;
        };

        let hit = ray_casting_result?;

        let block_pos = if placing {
            self.graph.get_block_neighbor(
                hit.chunk,
                hit.voxel_coords,
                hit.face_axis,
                hit.face_sign,
            )?
        } else {
            (hit.chunk, hit.voxel_coords)
        };

        let material = if placing {
            self.selected_material
        } else {
            Material::Void
        };

        let consumed_entity = if placing && self.cfg.gameplay_enabled {
            Some(self.get_any_inventory_entity_matching_material(material)?)
        } else {
            None
        };

        Some(BlockUpdate {
            chunk_id: block_pos.0,
            coords: block_pos.1,
            new_material: material,
            consumed_entity,
        })
    }
}<|MERGE_RESOLUTION|>--- conflicted
+++ resolved
@@ -12,13 +12,8 @@
     collision_math::Ray,
     graph::{Graph, NodeId},
     graph_ray_casting,
-<<<<<<< HEAD
-    math::{MIsometry, MVector},
+    math::{MDirection, MIsometry, MPoint},
     node::{ChunkId, VoxelData},
-=======
-    math::{MDirection, MIsometry, MPoint},
-    node::{ChunkId, VoxelData, populate_fresh_nodes},
->>>>>>> 73361184
     proto::{
         self, BlockUpdate, Character, CharacterInput, CharacterState, Command, Component,
         Inventory, Position,
