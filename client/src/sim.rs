use std::time::Duration;

use fxhash::FxHashMap;
use hecs::Entity;
use tracing::{debug, error, trace};

use crate::{
    local_character_controller::LocalCharacterController, net, prediction::PredictedMotion, Net,
};
use common::{
    block_placing_temp::{
        chunk_ray_tracer::{RayTracingResult, RayTracingResultHandle},
        graph_ray_tracer,
        point_chunk_ray_tracer::PointChunkRayTracer,
        single_block_sphere_collision_checker::SingleBlockSphereCollisionChecker,
    },
    character_controller,
    dodeca::Vertex,
    graph::{Graph, NodeId},
<<<<<<< HEAD
    math,
    node::{populate_fresh_nodes, Chunk, ChunkId, DualGraph, VoxelData},
    proto::{
        self, BlockChange, Character, CharacterInput, CharacterState, Command, Component, Position,
    },
    sanitize_motion_input,
    world::Material,
    EntityId, GraphEntities, SimConfig, Step,
=======
    node::{populate_fresh_nodes, DualGraph},
    proto::{self, Character, CharacterInput, CharacterState, Command, Component, Position},
    sanitize_motion_input, EntityId, GraphEntities, SimConfig, Step,
>>>>>>> fde71005
};

/// Game state
pub struct Sim {
    net: Net,

    // World state
    pub graph: DualGraph,
    pub graph_entities: GraphEntities,
    entity_ids: FxHashMap<EntityId, Entity>,
    pub world: hecs::World,
    pub params: Option<Parameters>,
    pub local_character: Option<Entity>,
    step: Option<Step>,

    // Input state
    since_input_sent: Duration,
    /// Most recent input
    ///
    /// Units are relative to movement speed.
    movement_input: na::Vector3<f32>,
    /// Average input over the current time step. The portion of the timestep which has not yet
    /// elapsed is considered to have zero input.
    ///
    /// Units are relative to movement speed.
    average_movement_input: na::Vector3<f32>,
    no_clip: bool,
    /// Whether no_clip will be toggled next step
    toggle_no_clip: bool,
    /// Whether the current step starts with a jump
    is_jumping: bool,
    /// Whether the jump button has been pressed since the last step
    jump_pressed: bool,
    /// Whether the jump button is currently held down
    jump_held: bool,
    prediction: PredictedMotion,
<<<<<<< HEAD
    /// The last extrapolated inter-frame view position, used for rendering and gravity-specific
    /// orientation computations
    view_position: Position,

    place_block: bool,
    break_block: bool,

    block_changes: Vec<BlockChange>,
=======
    local_character_controller: LocalCharacterController,
>>>>>>> fde71005
}

impl Sim {
    pub fn new(net: Net) -> Self {
        Self {
            net,

            graph: Graph::new(),
            graph_entities: GraphEntities::new(),
            entity_ids: FxHashMap::default(),
            world: hecs::World::new(),
            params: None,
            local_character: None,
            step: None,

            since_input_sent: Duration::new(0, 0),
            movement_input: na::zero(),
            average_movement_input: na::zero(),
            no_clip: true,
            toggle_no_clip: false,
            is_jumping: false,
            jump_pressed: false,
            jump_held: false,
            prediction: PredictedMotion::new(proto::Position {
                node: NodeId::ROOT,
                local: na::one(),
            }),
<<<<<<< HEAD
            view_position: Position::origin(),

            place_block: false,
            break_block: false,

            block_changes: vec![],
=======
            local_character_controller: LocalCharacterController::new(),
>>>>>>> fde71005
        }
    }

    /// Rotates the camera's view in a context-dependent manner based on the desired yaw and pitch angles.
    pub fn look(&mut self, delta_yaw: f32, delta_pitch: f32, delta_roll: f32) {
        if self.no_clip {
            self.local_character_controller
                .look_free(delta_yaw, delta_pitch, delta_roll);
        } else {
            self.local_character_controller
                .look_level(delta_yaw, delta_pitch);
        }
    }

    pub fn set_movement_input(&mut self, mut raw_movement_input: na::Vector3<f32>) {
        if !self.no_clip {
            // Vertical movement keys shouldn't do anything unless no-clip is on.
            raw_movement_input.y = 0.0;
        }
        if raw_movement_input.norm_squared() >= 1.0 {
            // Cap movement input at 1
            raw_movement_input.normalize_mut();
        }
        self.movement_input = raw_movement_input;
    }

    pub fn toggle_no_clip(&mut self) {
        // We prepare to toggle no_clip after the next step instead of immediately, as otherwise,
        // there would be a discontinuity when predicting the player's position within a given step,
        // causing an undesirable jolt.
        self.toggle_no_clip = true;
    }

    pub fn place_block(&mut self) {
        self.place_block = true;
    }

    pub fn break_block(&mut self) {
        self.break_block = true;
    }

    pub fn set_jump_held(&mut self, jump_held: bool) {
        self.jump_held = jump_held;
        self.jump_pressed = jump_held || self.jump_pressed;
    }

    pub fn set_jump_pressed_true(&mut self) {
        self.jump_pressed = true;
    }

    pub fn params(&self) -> Option<&Parameters> {
        self.params.as_ref()
    }

    pub fn step(&mut self, dt: Duration) {
        self.local_character_controller.renormalize_orientation();

        while let Ok(msg) = self.net.incoming.try_recv() {
            self.handle_net(msg);
        }

        if let Some(step_interval) = self.params.as_ref().map(|x| x.cfg.step_interval) {
            self.since_input_sent += dt;
            if let Some(overflow) = self.since_input_sent.checked_sub(step_interval) {
                // At least one step interval has passed since we last sent input, so it's time to
                // send again.

                // Update average movement input for the time between the last input sample and the end of
                // the previous step. dt > overflow because we check whether a step has elapsed
                // after each increment.
                self.average_movement_input += self.movement_input * (dt - overflow).as_secs_f32()
                    / step_interval.as_secs_f32();

                // Send fresh input
                self.handle_breaking_or_placing_blocks(true);
                self.handle_breaking_or_placing_blocks(false);

                self.send_input();

                // Toggle no clip at the start of a new step
                if self.toggle_no_clip {
                    self.no_clip = !self.no_clip;
                    self.toggle_no_clip = false;
                }

                self.is_jumping = self.jump_held || self.jump_pressed;
                self.jump_pressed = false;

                // Reset state for the next step
                if overflow > step_interval {
                    // If it's been more than two timesteps since we last sent input, skip ahead
                    // rather than spamming the server.
                    self.average_movement_input = na::zero();
                    self.since_input_sent = Duration::new(0, 0);
                } else {
                    self.average_movement_input =
                        self.movement_input * overflow.as_secs_f32() / step_interval.as_secs_f32();
                    // Send the next input a little sooner if necessary to stay in sync
                    self.since_input_sent = overflow;
                }
            } else {
                // Update average movement input for the time within the current step
                self.average_movement_input +=
                    self.movement_input * dt.as_secs_f32() / step_interval.as_secs_f32();
            }
            self.update_view_position();
            if !self.no_clip {
                self.local_character_controller.align_to_gravity();
            }
        }
    }

    fn handle_net(&mut self, msg: net::Message) {
        use net::Message::*;
        match msg {
            ConnectionLost(e) => {
                error!("connection lost: {}", e);
            }
            Hello(msg) => {
                self.params = Some(Parameters {
                    character_id: msg.character,
                    cfg: msg.sim_config,
                });
                // Populate the root node
                populate_fresh_nodes(&mut self.graph);
            }
            Spawns(msg) => self.handle_spawns(msg),
            StateDelta(msg) => {
                // Discard out-of-order messages, taking care to account for step counter wrapping.
                if self.step.map_or(false, |x| x.wrapping_sub(msg.step) >= 0) {
                    return;
                }
                self.step = Some(msg.step);
                for &(id, ref new_pos) in &msg.positions {
                    self.update_position(id, new_pos);
                }
                for &(id, ref new_state) in &msg.character_states {
                    self.update_character_state(id, new_state);
                }
                self.reconcile_prediction(msg.latest_input);
            }
        }
    }

    fn update_position(&mut self, id: EntityId, new_pos: &Position) {
        match self.entity_ids.get(&id) {
            None => debug!(%id, "position update for unknown entity"),
            Some(&entity) => match self.world.get::<&mut Position>(entity) {
                Ok(mut pos) => {
                    if pos.node != new_pos.node {
                        self.graph_entities.remove(pos.node, entity);
                        self.graph_entities.insert(new_pos.node, entity);
                    }
                    *pos = *new_pos;
                }
                Err(e) => error!(%id, "position update error: {}", e),
            },
        }
    }

    fn update_character_state(&mut self, id: EntityId, new_character_state: &CharacterState) {
        match self.entity_ids.get(&id) {
            None => debug!(%id, "character state update for unknown entity"),
            Some(&entity) => match self.world.get::<&mut Character>(entity) {
                Ok(mut ch) => {
                    ch.state = new_character_state.clone();
                }
                Err(e) => {
                    error!(%id, "character state update error: {}", e)
                }
            },
        }
    }

    fn reconcile_prediction(&mut self, latest_input: u16) {
        let Some(params) = self.params.as_ref() else {
            return;
        };
        let id = params.character_id;
        let Some(&entity) = self.entity_ids.get(&id) else {
            debug!(%id, "reconciliation attempted for unknown entity");
            return;
        };
        let pos = match self.world.get::<&Position>(entity) {
            Ok(pos) => pos,
            Err(e) => {
                error!(%id, "reconciliation error: {}", e);
                return;
            }
        };
        let ch = match self.world.get::<&Character>(entity) {
            Ok(ch) => ch,
            Err(e) => {
                error!(%id, "reconciliation error: {}", e);
                return;
            }
        };
        self.prediction.reconcile(
            &params.cfg,
            &self.graph,
            latest_input,
            *pos,
            ch.state.velocity,
            ch.state.on_ground,
        );
    }

    fn handle_spawns(&mut self, msg: proto::Spawns) {
        self.step = self.step.max(Some(msg.step));
        let mut builder = hecs::EntityBuilder::new();
        for (id, components) in msg.spawns {
            self.spawn(&mut builder, id, components);
        }
        for &id in &msg.despawns {
            match self.entity_ids.get(&id) {
                Some(&entity) => self.destroy(entity),
                None => error!(%id, "despawned unknown entity"),
            }
        }
        if !msg.nodes.is_empty() {
            trace!(count = msg.nodes.len(), "adding nodes");
        }
        for node in &msg.nodes {
            self.graph.insert_child(node.parent, node.side);
        }
        populate_fresh_nodes(&mut self.graph);
    }

    fn spawn(
        &mut self,
        builder: &mut hecs::EntityBuilder,
        id: EntityId,
        components: Vec<Component>,
    ) {
        trace!(%id, "spawning entity");
        builder.add(id);
        let mut node = None;
        for component in components {
            use common::proto::Component::*;
            match component {
                Character(x) => {
                    builder.add(x);
                }
                Position(x) => {
                    node = Some(x.node);
                    builder.add(x);
                }
            };
        }
        let entity = self.world.spawn(builder.build());
        if let Some(node) = node {
            self.graph_entities.insert(node, entity);
        }
        if id == self.params.as_ref().unwrap().character_id {
            self.local_character = Some(entity);
        }
        if let Some(x) = self.entity_ids.insert(id, entity) {
            self.destroy_idless(x);
            error!(%id, "id collision");
        }
    }

    fn send_input(&mut self) {
        let params = self.params.as_ref().unwrap();
        let orientation = if self.no_clip {
            self.local_character_controller.orientation()
        } else {
            self.local_character_controller.horizontal_orientation()
        };
        let character_input = CharacterInput {
            movement: sanitize_motion_input(orientation * self.average_movement_input),
            jump: self.is_jumping,
            no_clip: self.no_clip,
            block_changes: self.block_changes.split_off(0),
        };
        let generation = self
            .prediction
            .push(&params.cfg, &self.graph, &character_input);

        // Any failure here will be better handled in handle_net's ConnectionLost case
        let _ = self.net.outgoing.send(Command {
            generation,
            character_input,
            orientation: self.local_character_controller.orientation(),
        });
    }

    fn update_view_position(&mut self) {
        let mut view_position = *self.prediction.predicted_position();
        let mut view_velocity = *self.prediction.predicted_velocity();
        let mut view_on_ground = *self.prediction.predicted_on_ground();
        let orientation = if self.no_clip {
            self.local_character_controller.orientation()
        } else {
            self.local_character_controller.horizontal_orientation()
        };
        if let Some(ref params) = self.params {
            // Apply input that hasn't been sent yet
            let predicted_input = CharacterInput {
                // We divide by how far we are through the timestep because self.average_movement_input
                // is always over the entire timestep, filling in zeroes for the future, and we
                // want to use the average over what we have so far. Dividing by zero is handled
                // by the character_controller sanitizing this input.
                movement: orientation * self.average_movement_input
                    / (self.since_input_sent.as_secs_f32()
                        / params.cfg.step_interval.as_secs_f32()),
                jump: self.is_jumping,
                no_clip: self.no_clip,
                block_changes: vec![],
            };
            character_controller::run_character_step(
                &params.cfg,
                &self.graph,
                &[],
                &mut view_position,
                &mut view_velocity,
                &mut view_on_ground,
                &predicted_input,
                self.since_input_sent.as_secs_f32(),
            );
        }

        self.local_character_controller.update_position(
            view_position,
            self.graph.get_relative_up(&view_position).unwrap(),
            !self.no_clip,
        )
    }

    pub fn view(&self) -> Position {
        self.local_character_controller.oriented_position()
    }

    /// Destroy all aspects of an entity
    fn destroy(&mut self, entity: Entity) {
        let id = *self
            .world
            .get::<&EntityId>(entity)
            .expect("destroyed nonexistent entity");
        self.entity_ids.remove(&id);
        self.destroy_idless(entity);
    }

    /// Destroy an entity without an EntityId mapped
    fn destroy_idless(&mut self, entity: Entity) {
        if let Ok(position) = self.world.get::<&Position>(entity) {
            self.graph_entities.remove(position.node, entity);
        }
        self.world
            .despawn(entity)
            .expect("destroyed nonexistent entity");
    }

    fn handle_breaking_or_placing_blocks(&mut self, placing: bool) {
        if placing {
            if self.place_block {
                self.place_block = false;
            } else {
                return;
            }
        } else if !placing {
            if self.break_block {
                self.break_block = false;
            } else {
                return;
            }
        }

        let dimension = self.params.as_ref().unwrap().cfg.chunk_size;

        let mut ray_tracing_result = RayTracingResult::new(0.5);
        if !graph_ray_tracer::trace_ray(
            &self.graph,
            self.params.as_ref().unwrap().cfg.chunk_size as usize,
            &PointChunkRayTracer {},
            self.view_position.node,
            &(self.view_position.local * na::Vector4::w()).cast(),
            &(self.view_position.local * self.orientation.to_homogeneous() * -na::Vector4::z())
                .cast(),
            &mut RayTracingResultHandle::new(
                &mut ray_tracing_result,
                self.view_position.node,
                common::dodeca::Vertex::A,
                self.view_position.local.try_inverse().unwrap().cast(),
            ),
        ) {
            return;
        }

        if let Some(intersection) = ray_tracing_result.intersection {
            let Some(block_pos) = (if placing {
                self.get_block_neighbor(
                    intersection.node,
                    intersection.vertex,
                    intersection.voxel_coords,
                    intersection.coord_axis,
                    intersection.coord_direction,
                )
            } else {
                Some((
                    intersection.node,
                    intersection.vertex,
                    intersection.voxel_coords,
                ))
            }) else {
                return;
            };

            let conflict =
                placing && self.placing_has_conflict(block_pos.0, block_pos.1, block_pos.2);

            let mut must_fix_neighboring_chunks = false;

            if let Some(node) = self.graph.get_mut(block_pos.0) {
                if let Chunk::Populated {
                    voxels,
                    surface,
                    old_surface,
                } = &mut node.chunks[block_pos.1]
                {
                    let data = voxels.data_mut(dimension);
                    let lwm = dimension as usize + 2;
                    let array_entry = (block_pos.2[0] + 1)
                        + (block_pos.2[1] + 1) * lwm
                        + (block_pos.2[2] + 1) * lwm * lwm;
                    if placing {
                        if data[array_entry] == Material::Void && !conflict {
                            self.block_changes.push(BlockChange {
                                chunk: ChunkId::new(block_pos.0, block_pos.1),
                                index: array_entry as u32,
                                old_material: data[array_entry],
                                new_material: Material::WoodPlanks,
                            });
                            data[array_entry] = Material::WoodPlanks;
                            must_fix_neighboring_chunks = true;
                        }
                    } else {
                        self.block_changes.push(BlockChange {
                            chunk: ChunkId::new(block_pos.0, block_pos.1),
                            index: array_entry as u32,
                            old_material: data[array_entry],
                            new_material: Material::Void,
                        });
                        data[array_entry] = Material::Void;
                        must_fix_neighboring_chunks = true;
                    }

                    *old_surface = *surface;
                    *surface = None;
                }
            }

            if must_fix_neighboring_chunks {
                self.turn_neighboring_solid_to_dense(block_pos.0, block_pos.1, block_pos.2, 0, 1);
                self.turn_neighboring_solid_to_dense(block_pos.0, block_pos.1, block_pos.2, 0, -1);
                self.turn_neighboring_solid_to_dense(block_pos.0, block_pos.1, block_pos.2, 1, 1);
                self.turn_neighboring_solid_to_dense(block_pos.0, block_pos.1, block_pos.2, 1, -1);
                self.turn_neighboring_solid_to_dense(block_pos.0, block_pos.1, block_pos.2, 2, 1);
                self.turn_neighboring_solid_to_dense(block_pos.0, block_pos.1, block_pos.2, 2, -1);
            }
        }
    }

    fn turn_neighboring_solid_to_dense(
        &mut self,
        node: NodeId,
        vertex: Vertex,
        coords: [usize; 3],
        coord_axis: usize,
        coord_direction: isize,
    ) {
        let dimension = self.params.as_ref().unwrap().cfg.chunk_size;

        if let Some((neighbor_node, neighbor_vertex, _neighbor_coords)) =
            self.get_block_neighbor(node, vertex, coords, coord_axis, coord_direction)
        {
            if let Some(neighbor_node_data) = self.graph.get_mut(neighbor_node) {
                if let Chunk::Populated {
                    voxels,
                    surface,
                    old_surface,
                } = &mut neighbor_node_data.chunks[neighbor_vertex]
                {
                    if matches!(voxels, VoxelData::Solid(..)) {
                        // This function has the side effect of turning solid chunks into dense chunks,
                        // which is what we want for them to render properly.
                        voxels.data_mut(dimension);
                        *old_surface = *surface;
                        *surface = None;
                    }
                }
            }
        }
    }

    fn get_block_neighbor(
        &self,
        mut node: NodeId,
        mut vertex: Vertex,
        mut coords: [usize; 3],
        coord_axis: usize,
        coord_direction: isize,
    ) -> Option<(NodeId, Vertex, [usize; 3])> {
        let dimension = self.params.as_ref().unwrap().cfg.chunk_size as usize;
        if coords[coord_axis] == dimension - 1 && coord_direction == 1 {
            let new_vertex = vertex.adjacent_vertices()[coord_axis];
            let coord_plane0 = (coord_axis + 1) % 3;
            let coord_plane1 = (coord_axis + 2) % 3;
            let mut new_coords: [usize; 3] = [0; 3];
            for (i, new_coord) in new_coords.iter_mut().enumerate() {
                if new_vertex.canonical_sides()[i] == vertex.canonical_sides()[coord_plane0] {
                    *new_coord = coords[coord_plane0];
                } else if new_vertex.canonical_sides()[i] == vertex.canonical_sides()[coord_plane1]
                {
                    *new_coord = coords[coord_plane1];
                } else {
                    *new_coord = coords[coord_axis];
                }
            }
            coords = new_coords;
            vertex = new_vertex;
        } else if coords[coord_axis] == 0 && coord_direction == -1 {
            node = self
                .graph
                .neighbor(node, vertex.canonical_sides()[coord_axis])?;
        } else {
            coords[coord_axis] = (coords[coord_axis] as isize + coord_direction) as usize;
        }

        Some((node, vertex, coords))
    }

    fn placing_has_conflict(&self, node: NodeId, vertex: Vertex, coords: [usize; 3]) -> bool {
        const EPSILON: f64 = 1e-5;

        let mut ray_tracing_result = RayTracingResult::new(0.0);
        if !graph_ray_tracer::trace_ray(
            &self.graph,
            self.params.as_ref().unwrap().cfg.chunk_size as usize,
            &SingleBlockSphereCollisionChecker {
                node,
                vertex,
                coords,
                radius: self.params.as_ref().unwrap().cfg.character_radius as f64 - EPSILON,
            },
            self.view_position.node,
            &(self.view_position.local * na::Vector4::w()).cast(),
            &(self.view_position.local * self.orientation.to_homogeneous() * -na::Vector4::z())
                .cast(),
            &mut RayTracingResultHandle::new(
                &mut ray_tracing_result,
                self.view_position.node,
                common::dodeca::Vertex::A,
                self.view_position.local.try_inverse().unwrap().cast(),
            ),
        ) {
            return true; // Unsafe to place blocks when collision check is inconclusive
        };

        ray_tracing_result.intersection.is_some()
    }
}

/// Simulation details received on connect
pub struct Parameters {
    pub cfg: SimConfig,
    pub character_id: EntityId,
}<|MERGE_RESOLUTION|>--- conflicted
+++ resolved
@@ -17,8 +17,6 @@
     character_controller,
     dodeca::Vertex,
     graph::{Graph, NodeId},
-<<<<<<< HEAD
-    math,
     node::{populate_fresh_nodes, Chunk, ChunkId, DualGraph, VoxelData},
     proto::{
         self, BlockChange, Character, CharacterInput, CharacterState, Command, Component, Position,
@@ -26,11 +24,6 @@
     sanitize_motion_input,
     world::Material,
     EntityId, GraphEntities, SimConfig, Step,
-=======
-    node::{populate_fresh_nodes, DualGraph},
-    proto::{self, Character, CharacterInput, CharacterState, Command, Component, Position},
-    sanitize_motion_input, EntityId, GraphEntities, SimConfig, Step,
->>>>>>> fde71005
 };
 
 /// Game state
@@ -67,18 +60,12 @@
     /// Whether the jump button is currently held down
     jump_held: bool,
     prediction: PredictedMotion,
-<<<<<<< HEAD
-    /// The last extrapolated inter-frame view position, used for rendering and gravity-specific
-    /// orientation computations
-    view_position: Position,
+    local_character_controller: LocalCharacterController,
 
     place_block: bool,
     break_block: bool,
 
     block_changes: Vec<BlockChange>,
-=======
-    local_character_controller: LocalCharacterController,
->>>>>>> fde71005
 }
 
 impl Sim {
@@ -106,16 +93,12 @@
                 node: NodeId::ROOT,
                 local: na::one(),
             }),
-<<<<<<< HEAD
-            view_position: Position::origin(),
+            local_character_controller: LocalCharacterController::new(),
 
             place_block: false,
             break_block: false,
 
             block_changes: vec![],
-=======
-            local_character_controller: LocalCharacterController::new(),
->>>>>>> fde71005
         }
     }
 
@@ -487,19 +470,19 @@
         let dimension = self.params.as_ref().unwrap().cfg.chunk_size;
 
         let mut ray_tracing_result = RayTracingResult::new(0.5);
+        let view_position = self.local_character_controller.oriented_position();
         if !graph_ray_tracer::trace_ray(
             &self.graph,
             self.params.as_ref().unwrap().cfg.chunk_size as usize,
             &PointChunkRayTracer {},
-            self.view_position.node,
-            &(self.view_position.local * na::Vector4::w()).cast(),
-            &(self.view_position.local * self.orientation.to_homogeneous() * -na::Vector4::z())
-                .cast(),
+            view_position.node,
+            &(view_position.local * na::Vector4::w()).cast(),
+            &(view_position.local * -na::Vector4::z()).cast(),
             &mut RayTracingResultHandle::new(
                 &mut ray_tracing_result,
-                self.view_position.node,
+                view_position.node,
                 common::dodeca::Vertex::A,
-                self.view_position.local.try_inverse().unwrap().cast(),
+                view_position.local.try_inverse().unwrap().cast(),
             ),
         ) {
             return;
@@ -652,6 +635,7 @@
         const EPSILON: f64 = 1e-5;
 
         let mut ray_tracing_result = RayTracingResult::new(0.0);
+        let position = self.prediction.predicted_position();
         if !graph_ray_tracer::trace_ray(
             &self.graph,
             self.params.as_ref().unwrap().cfg.chunk_size as usize,
@@ -661,15 +645,14 @@
                 coords,
                 radius: self.params.as_ref().unwrap().cfg.character_radius as f64 - EPSILON,
             },
-            self.view_position.node,
-            &(self.view_position.local * na::Vector4::w()).cast(),
-            &(self.view_position.local * self.orientation.to_homogeneous() * -na::Vector4::z())
-                .cast(),
+            position.node,
+            &(position.local * na::Vector4::w()).cast(),
+            &(position.local * -na::Vector4::z()).cast(),
             &mut RayTracingResultHandle::new(
                 &mut ray_tracing_result,
-                self.view_position.node,
+                position.node,
                 common::dodeca::Vertex::A,
-                self.view_position.local.try_inverse().unwrap().cast(),
+                position.local.try_inverse().unwrap().cast(),
             ),
         ) {
             return true; // Unsafe to place blocks when collision check is inconclusive
