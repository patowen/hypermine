//! Common state shared throughout the graphics system

use ash::ext::debug_utils;
use std::ffi::{c_char, CStr};
use std::path::PathBuf;
use std::sync::Arc;
use std::{fs, io};
use tracing::{error, info, trace, warn};

use ash::{vk, Device};

use super::Core;

/// Vulkan resources shared between many parts of the renderer
pub struct Base {
    pub core: Arc<Core>,
    /// The physical device (i.e. GPU) we're rendering with
    pub physical: vk::PhysicalDevice,
    /// The logical device, containing functions used for rendering
    pub device: Arc<Device>,
    /// The queue family we're rendering in
    pub queue_family: u32,
    /// The queue used for graphics and presentation
    pub queue: vk::Queue,
    /// Information about the types of device-visible memory that can be allocated
    pub memory_properties: vk::PhysicalDeviceMemoryProperties,
    /// Cache used to speed up graphics pipeline construction
    pub pipeline_cache: vk::PipelineCache,
    /// Context in which the main rendering work occurs
    pub render_pass: vk::RenderPass,
    /// A reasonable general-purpose texture sampler
    pub linear_sampler: vk::Sampler,
    /// Layout of common shader resources, such as the common uniform buffer
    pub common_layout: vk::DescriptorSetLayout,
    pub limits: vk::PhysicalDeviceLimits,
    pub timestamp_bits: u32,
    pipeline_cache_path: Option<PathBuf>,
    debug_utils: Option<debug_utils::Device>,
}

unsafe impl Send for Base {}
unsafe impl Sync for Base {}

impl Drop for Base {
    fn drop(&mut self) {
        unsafe {
            self.device
                .destroy_pipeline_cache(self.pipeline_cache, None);
            self.device.destroy_render_pass(self.render_pass, None);
            self.device.destroy_sampler(self.linear_sampler, None);
            self.device
                .destroy_descriptor_set_layout(self.common_layout, None);
            self.device.destroy_device(None);
        }
    }
}

impl Base {
    pub fn new(
        core: Arc<Core>,
        pipeline_cache_path: Option<PathBuf>,
        device_exts: &[&CStr],
        mut device_filter: impl FnMut(vk::PhysicalDevice, u32) -> bool,
    ) -> Option<Self> {
        let pipeline_cache_data = if let Some(ref path) = pipeline_cache_path {
            match fs::read(path) {
                Ok(x) => x,
                Err(e) => {
                    if e.kind() == io::ErrorKind::NotFound {
                        info!("creating fresh pipeline cache");
                    } else {
                        warn!(path=%path.display(), "failed to load pipeline cache: {}", e);
                    }
                    Vec::new()
                }
            }
        } else {
            Vec::new()
        };
        unsafe {
            let instance = &core.instance;
            // Select a physical device and queue family to use for rendering
            let (physical, queue_family_index, queue_family_properties) = instance
                .enumerate_physical_devices()
                .unwrap()
                .into_iter()
                .find_map(|physical| {
                    instance
                        .get_physical_device_queue_family_properties(physical)
                        .into_iter()
                        .enumerate()
                        .filter_map(|(queue_family_index, info)| {
                            let supports_graphic_and_surface =
                                info.queue_flags.contains(vk::QueueFlags::GRAPHICS)
                                    && device_filter(physical, queue_family_index as u32);
                            if supports_graphic_and_surface {
                                Some((physical, queue_family_index as u32, info))
                            } else {
                                None
                            }
                        })
                        .next()
                })?;
            let mut subgroup_properties = vk::PhysicalDeviceSubgroupProperties::default();
            let mut physical_properties = vk::PhysicalDeviceProperties2 {
                p_next: &mut subgroup_properties as *mut _ as *mut _,
                ..Default::default()
            };
            instance.get_physical_device_properties2(physical, &mut physical_properties);
            let name = std::str::from_utf8(
                &*(&physical_properties.properties.device_name[..physical_properties
                    .properties
                    .device_name
                    .iter()
                    .position(|&x| x == 0)
                    .unwrap()] as *const [c_char] as *const [u8]),
            )
            .unwrap();
            info!(name, "selected device");

            if !subgroup_properties
                .supported_operations
                .contains(vk::SubgroupFeatureFlags::BALLOT & vk::SubgroupFeatureFlags::ARITHMETIC)
            {
                error!(
                    "required subgroup operations are unsupported (supported: {:?})",
                    subgroup_properties.supported_operations
                );
                return None;
            }

            // Create the logical device and common resources descended from it
            let device_exts = device_exts.iter().map(|x| x.as_ptr()).collect::<Vec<_>>();
            let device = Arc::new(
                instance
                    .create_device(
                        physical,
                        &vk::DeviceCreateInfo::default()
                            .queue_create_infos(&[vk::DeviceQueueCreateInfo::default()
                                .queue_family_index(queue_family_index)
                                .queue_priorities(&[1.0])])
                            .enabled_extension_names(&device_exts)
                            .push_next(
<<<<<<< HEAD
                                &mut vk::PhysicalDeviceDescriptorIndexingFeatures::default()
=======
                                &mut vk::PhysicalDeviceVulkan12Features::default()
>>>>>>> 538b549e
                                    .descriptor_binding_partially_bound(true),
                            ),
                        None,
                    )
                    .unwrap(),
            );
            let queue = device.get_device_queue(queue_family_index, 0);
            let memory_properties = instance.get_physical_device_memory_properties(physical);
            let pipeline_cache = device
                .create_pipeline_cache(
                    &vk::PipelineCacheCreateInfo::default().initial_data(&pipeline_cache_data),
                    None,
                )
                .unwrap();

            let render_pass = device
                .create_render_pass(
                    &vk::RenderPassCreateInfo::default()
                        .attachments(&[
                            vk::AttachmentDescription {
                                format: COLOR_FORMAT,
                                samples: vk::SampleCountFlags::TYPE_1,
                                load_op: vk::AttachmentLoadOp::CLEAR,
                                store_op: vk::AttachmentStoreOp::STORE,
                                initial_layout: vk::ImageLayout::UNDEFINED,
                                final_layout: vk::ImageLayout::PRESENT_SRC_KHR,
                                ..Default::default()
                            },
                            vk::AttachmentDescription {
                                format: vk::Format::D32_SFLOAT,
                                samples: vk::SampleCountFlags::TYPE_1,
                                load_op: vk::AttachmentLoadOp::CLEAR,
                                store_op: vk::AttachmentStoreOp::DONT_CARE,
                                initial_layout: vk::ImageLayout::UNDEFINED,
                                final_layout: vk::ImageLayout::DEPTH_STENCIL_ATTACHMENT_OPTIMAL,
                                ..Default::default()
                            },
                        ])
                        .subpasses(&[
                            vk::SubpassDescription::default()
                                .color_attachments(&[vk::AttachmentReference {
                                    attachment: 0,
                                    layout: vk::ImageLayout::COLOR_ATTACHMENT_OPTIMAL,
                                }])
                                .depth_stencil_attachment(&vk::AttachmentReference {
                                    attachment: 1,
                                    layout: vk::ImageLayout::DEPTH_STENCIL_ATTACHMENT_OPTIMAL,
                                })
                                .pipeline_bind_point(vk::PipelineBindPoint::GRAPHICS),
                            vk::SubpassDescription::default()
                                .color_attachments(&[vk::AttachmentReference {
                                    attachment: 0,
                                    layout: vk::ImageLayout::COLOR_ATTACHMENT_OPTIMAL,
                                }])
                                .input_attachments(&[vk::AttachmentReference {
                                    attachment: 1,
                                    layout: vk::ImageLayout::DEPTH_STENCIL_READ_ONLY_OPTIMAL,
                                }])
                                .pipeline_bind_point(vk::PipelineBindPoint::GRAPHICS),
                        ])
                        .dependencies(&[
                            vk::SubpassDependency {
                                src_subpass: vk::SUBPASS_EXTERNAL,
                                dst_subpass: 0,
                                src_stage_mask: vk::PipelineStageFlags::COLOR_ATTACHMENT_OUTPUT
                                    | vk::PipelineStageFlags::LATE_FRAGMENT_TESTS,
                                dst_stage_mask: vk::PipelineStageFlags::COLOR_ATTACHMENT_OUTPUT
                                    | vk::PipelineStageFlags::EARLY_FRAGMENT_TESTS,
                                dst_access_mask: vk::AccessFlags::COLOR_ATTACHMENT_READ
                                    | vk::AccessFlags::COLOR_ATTACHMENT_WRITE
                                    | vk::AccessFlags::DEPTH_STENCIL_ATTACHMENT_READ
                                    | vk::AccessFlags::DEPTH_STENCIL_ATTACHMENT_WRITE,
                                ..Default::default()
                            },
                            vk::SubpassDependency {
                                src_subpass: 0,
                                dst_subpass: 1,
                                src_stage_mask: vk::PipelineStageFlags::EARLY_FRAGMENT_TESTS
                                    | vk::PipelineStageFlags::LATE_FRAGMENT_TESTS, // depth write
                                dst_stage_mask: vk::PipelineStageFlags::FRAGMENT_SHADER, // subpass input

                                src_access_mask: vk::AccessFlags::DEPTH_STENCIL_ATTACHMENT_WRITE,
                                dst_access_mask: vk::AccessFlags::INPUT_ATTACHMENT_READ,
                                dependency_flags: vk::DependencyFlags::BY_REGION,
                            },
                        ]),
                    None,
                )
                .unwrap();

            let linear_sampler = device
                .create_sampler(
                    &vk::SamplerCreateInfo::default()
                        .min_filter(vk::Filter::LINEAR)
                        .mag_filter(vk::Filter::LINEAR)
                        .mipmap_mode(vk::SamplerMipmapMode::NEAREST)
                        .address_mode_u(vk::SamplerAddressMode::CLAMP_TO_EDGE)
                        .address_mode_v(vk::SamplerAddressMode::CLAMP_TO_EDGE)
                        .address_mode_w(vk::SamplerAddressMode::CLAMP_TO_EDGE),
                    None,
                )
                .unwrap();

            let common_layout = device
                .create_descriptor_set_layout(
                    &vk::DescriptorSetLayoutCreateInfo::default().bindings(&[
                        // Uniforms
                        vk::DescriptorSetLayoutBinding {
                            binding: 0,
                            descriptor_type: vk::DescriptorType::UNIFORM_BUFFER,
                            descriptor_count: 1,
                            stage_flags: vk::ShaderStageFlags::VERTEX
                                | vk::ShaderStageFlags::FRAGMENT,
                            ..Default::default()
                        },
                        // Depth buffer
                        vk::DescriptorSetLayoutBinding {
                            binding: 1,
                            descriptor_type: vk::DescriptorType::INPUT_ATTACHMENT,
                            descriptor_count: 1,
                            stage_flags: vk::ShaderStageFlags::FRAGMENT,
                            ..Default::default()
                        },
                    ]),
                    None,
                )
                .unwrap();
            let debug_utils = core
                .debug_utils
                .as_ref()
                .map(|_| debug_utils::Device::new(&core.instance, &device));

            Some(Self {
                core,
                physical,
                device,
                queue_family: queue_family_index,
                queue,
                memory_properties,
                pipeline_cache,
                render_pass,
                linear_sampler,
                common_layout,
                pipeline_cache_path,
                limits: physical_properties.properties.limits,
                timestamp_bits: queue_family_properties.timestamp_valid_bits,
                debug_utils,
            })
        }
    }

    pub fn save_pipeline_cache(&self) {
        let path = match self.pipeline_cache_path {
            Some(ref x) => x,
            None => return,
        };
        let data = unsafe {
            self.device
                .get_pipeline_cache_data(self.pipeline_cache)
                .unwrap()
        };
        match fs::create_dir_all(path.parent().unwrap()).and_then(|()| fs::write(path, &data)) {
            Ok(()) => {
                trace!(len = data.len(), "wrote pipeline cache");
            }
            Err(e) => {
                warn!(path=%path.display(), "failed to save pipeline cache: {}", e);
            }
        }
    }

    /// Set an object's name for use in diagnostics
    pub unsafe fn set_name<T: vk::Handle>(&self, object: T, name: &CStr) {
        let Some(ref ex) = self.debug_utils else {
            return;
        };
        ex.set_debug_utils_object_name(
            &vk::DebugUtilsObjectNameInfoEXT::default()
                .object_handle(object)
                .object_name(name),
        )
        .unwrap();
    }

    /// Convenience constructor for tests and benchmarks
    pub fn headless() -> Self {
        let core = Core::new(&[]);
        Self::new(Arc::new(core), None, &[], |_, _| true).unwrap()
    }
}

/// The pixel format we render in
pub const COLOR_FORMAT: vk::Format = vk::Format::B8G8R8A8_SRGB;<|MERGE_RESOLUTION|>--- conflicted
+++ resolved
@@ -141,11 +141,7 @@
                                 .queue_priorities(&[1.0])])
                             .enabled_extension_names(&device_exts)
                             .push_next(
-<<<<<<< HEAD
-                                &mut vk::PhysicalDeviceDescriptorIndexingFeatures::default()
-=======
                                 &mut vk::PhysicalDeviceVulkan12Features::default()
->>>>>>> 538b549e
                                     .descriptor_binding_partially_bound(true),
                             ),
                         None,
