mod surface;
pub mod surface_extraction;

#[cfg(test)]
mod tests;

use std::{sync::Arc, time::Instant};

use ash::{Device, vk};
use metrics::histogram;
use tracing::warn;

use crate::{
    Config, Loader, Sim,
    graphics::{Base, Frustum},
    loader::{Cleanup, LoadCtx, LoadFuture, Loadable, WorkQueue},
};
use common::{
    LruSlab, dodeca,
    dodeca::Vertex,
    graph::NodeId,
    lru_slab::SlotId,
    math::{MIsometry, MVector},
    node::{Chunk, ChunkId, VoxelData},
};

use surface::Surface;
use surface_extraction::{DrawBuffer, ExtractTask, ScratchBuffer, SurfaceExtraction};

pub struct Voxels {
    config: Arc<Config>,
    surface_extraction: SurfaceExtraction,
    extraction_scratch: ScratchBuffer,
    surfaces: DrawBuffer,
    states: LruSlab<SurfaceState>,
    draw: Surface,
    max_chunks: u32,
    worldgen: WorkQueue<ChunkDesc>,
}

impl Voxels {
    pub fn new(
        gfx: &Base,
        config: Arc<Config>,
        loader: &mut Loader,
        dimension: u32,
        frames: u32,
    ) -> Self {
        let max_faces = 3 * (dimension.pow(3) + dimension.pow(2));
        let max_supported_chunks = gfx.limits.max_storage_buffer_range / (8 * max_faces);
        let max_chunks = if MAX_CHUNKS > max_supported_chunks {
            warn!(
                "clamping max chunks to {} due to SSBO size limit",
                max_supported_chunks
            );
            max_supported_chunks
        } else {
            MAX_CHUNKS
        };
        let surfaces = DrawBuffer::new(gfx, max_chunks, dimension);
        let draw = Surface::new(gfx, loader, &surfaces);
        let surface_extraction = SurfaceExtraction::new(gfx);
        let extraction_scratch = surface_extraction::ScratchBuffer::new(
            gfx,
            &surface_extraction,
            config.chunk_load_parallelism * frames,
            dimension,
        );
        Self {
            worldgen: loader.make_queue(config.chunk_load_parallelism as usize),
            config,
            surface_extraction,
            extraction_scratch,
            surfaces,
            states: LruSlab::with_capacity(max_chunks),
            draw,
            max_chunks,
        }
    }

    /// Determine what to render and stage chunk transforms
    ///
    /// Surface extraction commands are written to `cmd`, and will be presumed complete for the next
    /// (not current) frame.
    pub unsafe fn prepare(
        &mut self,
        device: &Device,
        frame: &mut Frame,
        sim: &mut Sim,
        nearby_nodes: &[(NodeId, MIsometry<f32>)],
        cmd: vk::CommandBuffer,
        frustum: &Frustum,
    ) {
        unsafe {
            // Clean up after previous frame
            for i in frame.extracted.drain(..) {
                self.extraction_scratch.free(i);
            }
            for chunk in frame.drawn.drain(..) {
                self.states.peek_mut(chunk).refcount -= 1;
            }
            while let Some(chunk) = self.worldgen.poll() {
                let chunk_id = ChunkId::new(chunk.node, chunk.chunk);
                sim.graph.populate_chunk(chunk_id, chunk.voxels);

                // Now that the block is populated, we can apply any pending block updates the server
                // provided that the client couldn't apply.
                if let Some(block_updates) = sim.preloaded_block_updates.remove(&chunk_id) {
                    for block_update in block_updates {
                        // The chunk was just populated, so a block update should always succeed.
                        assert!(sim.graph.update_block(&block_update));
                    }
                }
            }

            // Determine what to load/render
            let view = sim.view();
            if !sim.graph.contains(view.node) {
                // Graph is temporarily out of sync with the server; we don't know where we are, so
                // there's no point trying to draw.
                return;
            }
            let node_scan_started = Instant::now();
            let frustum_planes = frustum.planes();
            let local_to_view = view.local.inverse();
            let mut extractions = Vec::new();
            let mut workqueue_is_full = false;
            for &(node, ref node_transform) in nearby_nodes {
                let node_to_view = local_to_view * *node_transform;
                let origin = node_to_view * MVector::origin();
                if !frustum_planes.contain(&origin, dodeca::BOUNDING_SPHERE_RADIUS) {
                    // Don't bother generating or drawing chunks from nodes that are wholly outside the
                    // frustum.
                    continue;
                }

                use Chunk::*;
                for vertex in Vertex::iter() {
                    let chunk = ChunkId::new(node, vertex);
                    // Fetch existing chunk, or extract surface of new chunk
                    match sim
                        .graph
                        .get_chunk_mut(chunk)
                        .expect("all nodes must be populated before rendering")
                    {
                        Generating => continue,
                        Fresh => {
                            // Don't bother trying to generate fresh nodes if the work queue is full
                            if workqueue_is_full {
                                continue;
                            }
                            // Generate voxel data
                            if let Some(params) = common::worldgen::ChunkParams::new(
                                self.surfaces.dimension() as u8,
                                &sim.graph,
                                chunk,
                            ) {
                                if self.worldgen.load(ChunkDesc { node, params }).is_ok() {
                                    sim.graph[chunk] = Generating;
                                } else {
                                    workqueue_is_full = true;
                                }
<<<<<<< HEAD
                                Some((slot, self.states.remove(slot)))
                            } else {
                                None
                            };
                            let scratch_slot = self.extraction_scratch.alloc().expect("there are at least chunks_loaded_per_frame scratch slots per frame");
                            frame.extracted.push(scratch_slot);
                            let slot = self.states.insert(SurfaceState {
                                node,
                                chunk: vertex,
                                refcount: 0,
                            });
                            *surface = Some(slot);
                            let storage = self.extraction_scratch.storage(scratch_slot);
                            storage.copy_from_slice(&data[..]);
                            if let Some((lru_slot, lru)) = removed {
                                if let Populated {
                                    ref mut surface,
                                    ref mut old_surface,
                                    ..
                                } =
                                    sim.graph.get_mut(lru.node).chunks[lru.chunk]
=======
                            }
                            continue;
                        }
                        &mut Populated {
                            ref mut surface,
                            ref mut old_surface,
                            ref voxels,
                        } => {
                            if let Some(slot) = surface.or(*old_surface) {
                                // Render an already-extracted surface
                                self.states.get_mut(slot).refcount += 1;
                                frame.drawn.push(slot);
                                // Transfer transform
                                frame.surface.transforms_mut()[slot.0 as usize] =
                                    na::Matrix4::from(*node_transform) * vertex.chunk_to_node();
                            }
                            if let (None, &VoxelData::Dense(ref data)) = (&surface, voxels) {
                                // Extract a surface so it can be drawn in future frames
                                if frame.extracted.len()
                                    == self.config.chunk_load_parallelism as usize
>>>>>>> b8592442
                                {
                                    continue;
                                }
                                let removed = if self.states.len() == self.max_chunks {
                                    let slot =
                                        self.states.lru().expect("full LRU table is nonempty");
                                    if self.states.peek(slot).refcount != 0 {
                                        warn!("MAX_CHUNKS is too small");
                                        break;
                                    }
                                    Some((slot, self.states.remove(slot)))
                                } else {
                                    None
                                };
                                let scratch_slot = self.extraction_scratch.alloc().expect("there are at least chunks_loaded_per_frame scratch slots per frame");
                                frame.extracted.push(scratch_slot);
                                let slot = self.states.insert(SurfaceState {
                                    node,
                                    chunk: vertex,
                                    refcount: 0,
                                });
                                *surface = Some(slot);
                                let storage = self.extraction_scratch.storage(scratch_slot);
                                storage.copy_from_slice(&data[..]);
                                if let Some((lru_slot, lru)) = removed {
                                    if let Populated {
                                        ref mut surface,
                                        ref mut old_surface,
                                        ..
                                    } = sim.graph.get_mut(lru.node).as_mut().unwrap().chunks
                                        [lru.chunk]
                                    {
                                        // Remove references to released slot IDs
                                        if surface.map_or(false, |slot| lru_slot == slot) {
                                            *surface = None;
                                        }
                                        if old_surface.map_or(false, |slot| lru_slot == slot) {
                                            *old_surface = None;
                                        }
                                    }
                                }
                                let node_is_odd = sim.graph.length(node) & 1 != 0;
                                extractions.push(ExtractTask {
                                    index: scratch_slot,
                                    indirect_offset: self.surfaces.indirect_offset(slot.0),
                                    face_offset: self.surfaces.face_offset(slot.0),
                                    draw_id: slot.0,
                                    reverse_winding: vertex.parity() ^ node_is_odd,
                                });
                            }
                        }
                    }
                }
            }
            self.extraction_scratch.extract(
                device,
                &self.surface_extraction,
                self.surfaces.indirect_buffer(),
                self.surfaces.face_buffer(),
                cmd,
                &extractions,
            );
            histogram!("frame.cpu.voxels.node_scan").record(node_scan_started.elapsed());
        }
    }

    pub unsafe fn draw(
        &mut self,
        device: &Device,
        loader: &Loader,
        common_ds: vk::DescriptorSet,
        frame: &Frame,
        cmd: vk::CommandBuffer,
    ) {
        unsafe {
            let started = Instant::now();
            if !self.draw.bind(
                device,
                loader,
                self.surfaces.dimension(),
                common_ds,
                &frame.surface,
                cmd,
            ) {
                return;
            }
            for chunk in &frame.drawn {
                self.draw.draw(device, cmd, &self.surfaces, chunk.0);
            }
            histogram!("frame.cpu.voxels.draw").record(started.elapsed());
        }
    }

    pub unsafe fn destroy(&mut self, device: &Device) {
        unsafe {
            self.surface_extraction.destroy(device);
            self.extraction_scratch.destroy(device);
            self.surfaces.destroy(device);
            self.draw.destroy(device);
        }
    }
}

pub struct Frame {
    surface: surface::Frame,
    /// Scratch slots completed in this frame
    extracted: Vec<u32>,
    drawn: Vec<SlotId>,
}

impl Frame {
    pub unsafe fn destroy(&mut self, device: &Device) {
        unsafe {
            self.surface.destroy(device);
        }
    }
}

impl Frame {
    pub fn new(gfx: &Base, ctx: &Voxels) -> Self {
        Self {
            surface: surface::Frame::new(gfx, ctx.states.capacity()),
            extracted: Vec::new(),
            drawn: Vec::new(),
        }
    }
}

/// Maximum number of concurrently drawn voxel chunks
const MAX_CHUNKS: u32 = 8192;

struct SurfaceState {
    node: NodeId,
    chunk: common::dodeca::Vertex,
    refcount: u32,
}

struct ChunkDesc {
    node: NodeId,
    params: common::worldgen::ChunkParams,
}

struct LoadedChunk {
    node: NodeId,
    chunk: Vertex,
    voxels: VoxelData,
}

impl Cleanup for LoadedChunk {
    unsafe fn cleanup(self, _gfx: &Base) {}
}

impl Loadable for ChunkDesc {
    type Output = LoadedChunk;
    fn load(self, _ctx: &LoadCtx) -> LoadFuture<'_, Self::Output> {
        Box::pin(async move {
            Ok(LoadedChunk {
                node: self.node,
                chunk: self.params.chunk(),
                voxels: self.params.generate_voxels(),
            })
        })
    }
}<|MERGE_RESOLUTION|>--- conflicted
+++ resolved
@@ -160,29 +160,6 @@
                                 } else {
                                     workqueue_is_full = true;
                                 }
-<<<<<<< HEAD
-                                Some((slot, self.states.remove(slot)))
-                            } else {
-                                None
-                            };
-                            let scratch_slot = self.extraction_scratch.alloc().expect("there are at least chunks_loaded_per_frame scratch slots per frame");
-                            frame.extracted.push(scratch_slot);
-                            let slot = self.states.insert(SurfaceState {
-                                node,
-                                chunk: vertex,
-                                refcount: 0,
-                            });
-                            *surface = Some(slot);
-                            let storage = self.extraction_scratch.storage(scratch_slot);
-                            storage.copy_from_slice(&data[..]);
-                            if let Some((lru_slot, lru)) = removed {
-                                if let Populated {
-                                    ref mut surface,
-                                    ref mut old_surface,
-                                    ..
-                                } =
-                                    sim.graph.get_mut(lru.node).chunks[lru.chunk]
-=======
                             }
                             continue;
                         }
@@ -203,7 +180,6 @@
                                 // Extract a surface so it can be drawn in future frames
                                 if frame.extracted.len()
                                     == self.config.chunk_load_parallelism as usize
->>>>>>> b8592442
                                 {
                                     continue;
                                 }
@@ -233,8 +209,7 @@
                                         ref mut surface,
                                         ref mut old_surface,
                                         ..
-                                    } = sim.graph.get_mut(lru.node).as_mut().unwrap().chunks
-                                        [lru.chunk]
+                                    } = sim.graph.get_mut(lru.node).chunks[lru.chunk]
                                     {
                                         // Remove references to released slot IDs
                                         if surface.map_or(false, |slot| lru_slot == slot) {
