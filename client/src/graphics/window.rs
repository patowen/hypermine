use std::sync::Arc;
use std::time::Instant;
use std::{f32, os::raw::c_char};

use ash::{khr, vk};
use lahar::DedicatedImage;
use raw_window_handle::{HasDisplayHandle, HasWindowHandle};
use tracing::{error, info};
use winit::event::KeyEvent;
use winit::keyboard::{KeyCode, PhysicalKey};
use winit::{
    dpi::PhysicalSize,
    event::{DeviceEvent, ElementState, Event, MouseButton, WindowEvent},
    event_loop::EventLoop,
    window::{CursorGrabMode, Window as WinitWindow, WindowBuilder},
};

use super::gui::GuiState;
use super::{Base, Core, Draw, Frustum};
use crate::Net;
use crate::{net, Config, Sim};

/// OS window
pub struct EarlyWindow {
    event_loop: EventLoop<()>,
    window: WinitWindow,
}

impl EarlyWindow {
    pub fn new() -> Self {
        let event_loop = EventLoop::new().unwrap();
        let window = WindowBuilder::new()
            .with_title("hypermine")
            .build(&event_loop)
            .unwrap();
        Self { event_loop, window }
    }

    /// Identify the Vulkan extension needed to render to this window
    pub fn required_extensions(&self) -> &'static [*const c_char] {
        ash_window::enumerate_required_extensions(
            self.event_loop.display_handle().unwrap().as_raw(),
        )
        .expect("unsupported platform")
    }
}

/// OS window + rendering handles
pub struct Window {
    _core: Arc<Core>,
    window: WinitWindow,
    config: Arc<Config>,
    metrics: Arc<crate::metrics::Recorder>,
    event_loop: Option<EventLoop<()>>,
    surface_fn: khr::surface::Instance,
    surface: vk::SurfaceKHR,
    swapchain: Option<SwapchainMgr>,
    swapchain_needs_update: bool,
    draw: Option<Draw>,
    sim: Option<Sim>,
    gui_state: GuiState,
    yak: yakui::Yakui,
    net: Net,
}

impl Window {
    /// Finish constructing a window
    pub fn new(
        early: EarlyWindow,
        core: Arc<Core>,
        config: Arc<Config>,
        metrics: Arc<crate::metrics::Recorder>,
        net: Net,
    ) -> Self {
        let surface = unsafe {
            ash_window::create_surface(
                &core.entry,
                &core.instance,
                early.window.display_handle().unwrap().as_raw(),
                early.window.window_handle().unwrap().as_raw(),
                None,
            )
            .unwrap()
        };
        let surface_fn = khr::surface::Instance::new(&core.entry, &core.instance);

        Self {
            _core: core,
            window: early.window,
            config,
            metrics,
            event_loop: Some(early.event_loop),
            surface,
            surface_fn,
            swapchain: None,
            swapchain_needs_update: false,
            draw: None,
            sim: None,
            gui_state: GuiState::new(),
            yak: yakui::Yakui::new(),
            net,
        }
    }

    /// Determine whether this window can be rendered to from a particular device and queue family
    pub fn supports(&self, physical: vk::PhysicalDevice, queue_family_index: u32) -> bool {
        unsafe {
            self.surface_fn
                .get_physical_device_surface_support(physical, queue_family_index, self.surface)
                .unwrap()
        }
    }

    /// Run the event loop until process exit
    pub fn run(mut self, gfx: Arc<Base>) {
        // Allocate the presentable images we'll be rendering to
        self.swapchain = Some(SwapchainMgr::new(
            &self,
            gfx.clone(),
            self.window.inner_size(),
        ));
        // Construct the core rendering object
        self.draw = Some(Draw::new(gfx, self.config.clone()));
        let mut forward = false;
        let mut back = false;
        let mut left = false;
        let mut right = false;
        let mut up = false;
        let mut down = false;
        let mut jump = false;
        let mut clockwise = false;
        let mut anticlockwise = false;
        let mut last_frame = Instant::now();
        let mut mouse_captured = false;
        self.event_loop
            .take()
            .unwrap()
            .run(move |event, window_target| match event {
                Event::AboutToWait => {
                    self.window.request_redraw();
                }
                Event::DeviceEvent { event, .. } => match event {
                    DeviceEvent::MouseMotion { delta } if mouse_captured => {
                        if let Some(sim) = self.sim.as_mut() {
                            const SENSITIVITY: f32 = 2e-3;
                            sim.look(
                                -delta.0 as f32 * SENSITIVITY,
                                -delta.1 as f32 * SENSITIVITY,
                                0.0,
                            );
                        }
                    }
                    _ => {}
                },
                Event::WindowEvent { event, .. } => match event {
                    WindowEvent::RedrawRequested => {
                        while let Ok(msg) = self.net.incoming.try_recv() {
                            self.handle_net(msg);
                        }

                        if let Some(sim) = self.sim.as_mut() {
                            let this_frame = Instant::now();
                            let dt = this_frame - last_frame;
                            sim.set_movement_input(na::Vector3::new(
                                right as u8 as f32 - left as u8 as f32,
                                up as u8 as f32 - down as u8 as f32,
                                back as u8 as f32 - forward as u8 as f32,
                            ));
                            sim.set_jump_held(jump);

                            sim.look(
                                0.0,
                                0.0,
                                2.0 * (anticlockwise as u8 as f32 - clockwise as u8 as f32)
                                    * dt.as_secs_f32(),
                            );

                            sim.step(dt, &mut self.net);
                            last_frame = this_frame;
                        }

                        self.draw();
                    }
                    WindowEvent::Resized(_) => {
                        // Some environments may not emit the vulkan signals that recommend or
                        // require surface reconstruction, so we need to check for messages from the
                        // windowing system too. We defer actually performing the update until
                        // drawing to avoid doing unnecessary work between frames.
                        self.swapchain_needs_update = true;
                    }
                    WindowEvent::CloseRequested => {
                        info!("exiting due to closed window");
                        window_target.exit();
                    }
                    WindowEvent::MouseInput {
                        button: MouseButton::Left,
                        state: ElementState::Pressed,
                        ..
                    } => {
                        if mouse_captured {
                            if let Some(sim) = self.sim.as_mut() {
                                sim.set_break_block_pressed_true();
                            }
                        }
                        let _ = self
                            .window
                            .set_cursor_grab(CursorGrabMode::Confined)
                            .or_else(|_e| self.window.set_cursor_grab(CursorGrabMode::Locked));
                        self.window.set_cursor_visible(false);
                        mouse_captured = true;
                    }
                    WindowEvent::MouseInput {
                        button: MouseButton::Right,
                        state: ElementState::Pressed,
                        ..
                    } => {
                        if mouse_captured {
                            if let Some(sim) = self.sim.as_mut() {
                                sim.set_place_block_pressed_true();
                            }
                        }
                    }
                    WindowEvent::KeyboardInput {
                        event:
                            KeyEvent {
                                state,
                                physical_key: PhysicalKey::Code(key),
                                ..
                            },
                        ..
                    } => match key {
                        KeyCode::KeyW => {
                            forward = state == ElementState::Pressed;
                        }
                        KeyCode::KeyA => {
                            left = state == ElementState::Pressed;
                        }
                        KeyCode::KeyS => {
                            back = state == ElementState::Pressed;
                        }
                        KeyCode::KeyD => {
                            right = state == ElementState::Pressed;
                        }
                        KeyCode::KeyQ => {
                            anticlockwise = state == ElementState::Pressed;
                        }
                        KeyCode::KeyE => {
                            clockwise = state == ElementState::Pressed;
                        }
                        KeyCode::KeyR => {
                            up = state == ElementState::Pressed;
                        }
                        KeyCode::KeyF => {
                            down = state == ElementState::Pressed;
                        }
                        KeyCode::Space => {
                            if let Some(sim) = self.sim.as_mut() {
                                if !jump && state == ElementState::Pressed {
                                    sim.set_jump_pressed_true();
                                }
                                jump = state == ElementState::Pressed;
                            }
                        }
                        KeyCode::KeyV if state == ElementState::Pressed => {
                            if let Some(sim) = self.sim.as_mut() {
                                sim.toggle_no_clip();
                            }
                        }
                        KeyCode::F1 if state == ElementState::Pressed => {
                            self.gui_state.toggle_gui();
                        }
                        KeyCode::Escape => {
                            let _ = self.window.set_cursor_grab(CursorGrabMode::None);
                            self.window.set_cursor_visible(true);
                            mouse_captured = false;
                        }
                        _ => {
                            if let Some(material_idx) = number_key_to_index(key) {
                                if state == ElementState::Pressed {
                                    if let Some(sim) = self.sim.as_mut() {
                                        sim.select_material(material_idx);
                                    }
                                }
                            }
                        }
                    },
                    WindowEvent::Focused(focused) => {
                        if !focused {
                            let _ = self.window.set_cursor_grab(CursorGrabMode::None);
                            self.window.set_cursor_visible(true);
                            mouse_captured = false;
                        }
                    }
                    _ => {}
                },
                Event::LoopExiting => {
                    self.metrics.report();
                }
                _ => {}
            })
            .unwrap();
    }

    fn handle_net(&mut self, msg: net::Message) {
        match msg {
            net::Message::ConnectionLost(e) => {
                error!("connection lost: {}", e);
            }
            net::Message::Hello(msg) => {
                let sim = Sim::new(msg.sim_config, msg.character);
                if let Some(draw) = self.draw.as_mut() {
                    draw.configure(sim.cfg());
                }
                self.sim = Some(sim);
            }
            msg => {
                if let Some(sim) = self.sim.as_mut() {
                    sim.handle_net(msg);
                } else {
                    error!("Received game data before ServerHello");
                }
            }
        }
    }

    /// Draw a new frame
    fn draw(&mut self) {
        let swapchain = self.swapchain.as_mut().unwrap();
        let draw = self.draw.as_mut().unwrap();
        unsafe {
            // Wait for a frame's worth of rendering resources to become available
            draw.wait();
            // Get the index of the swapchain image we'll render to
            let frame_id = loop {
                // Check whether the window has been resized or similar
                if self.swapchain_needs_update {
                    // Wait for all in-flight frames to complete so we don't have a use-after-free
                    draw.wait_idle();
                    // Recreate the swapchain at a new size (or whatever)
                    swapchain.update(&self.surface_fn, self.surface, self.window.inner_size());
                    self.swapchain_needs_update = false;
                }
                match swapchain.acquire_next_image(draw.image_acquired()) {
                    Ok((idx, suboptimal)) => {
                        self.swapchain_needs_update = suboptimal;
                        break idx;
                    }
                    Err(vk::Result::ERROR_OUT_OF_DATE_KHR) => {
                        self.swapchain_needs_update = true;
                    }
                    Err(e) => {
                        panic!("acquire_next_image: {e}");
                    }
                }
            };
            let extent = swapchain.state.extent;
            let aspect_ratio = extent.width as f32 / extent.height as f32;
            let frame = &swapchain.state.frames[frame_id as usize];
            let frustum = Frustum::from_vfov(f32::consts::FRAC_PI_4 * 1.2, aspect_ratio);
            // Render the GUI
            self.yak
                .set_surface_size([extent.width as f32, extent.height as f32].into());
            self.yak
                .set_unscaled_viewport(yakui::geometry::Rect::from_pos_size(
                    Default::default(),
                    [extent.width as f32, extent.height as f32].into(),
                ));
            self.yak.start();
            if let Some(sim) = self.sim.as_ref() {
<<<<<<< HEAD
                self.gui_state.prepare_gui(sim);
=======
                self.gui_state.run(sim);
>>>>>>> 538b549e
            }
            self.yak.finish();
            // Render the frame
            draw.draw(
                self.sim.as_mut(),
                self.yak.paint(),
                frame.buffer,
                frame.depth_view,
                extent,
                frame.present,
                &frustum,
            );
            // Submit the frame to be presented on the window
            match swapchain.queue_present(frame_id) {
                Ok(false) => {}
                Ok(true) | Err(vk::Result::ERROR_OUT_OF_DATE_KHR) => {
                    self.swapchain_needs_update = true;
                }
                Err(e) => panic!("queue_present: {e}"),
            };
            draw.yakui_vulkan.transfers_submitted();
        }
    }
}

fn number_key_to_index(key: KeyCode) -> Option<usize> {
    match key {
        KeyCode::Digit1 => Some(0),
        KeyCode::Digit2 => Some(1),
        KeyCode::Digit3 => Some(2),
        KeyCode::Digit4 => Some(3),
        KeyCode::Digit5 => Some(4),
        KeyCode::Digit6 => Some(5),
        KeyCode::Digit7 => Some(6),
        KeyCode::Digit8 => Some(7),
        KeyCode::Digit9 => Some(8),
        KeyCode::Digit0 => Some(9),
        _ => None,
    }
}

impl Drop for Window {
    fn drop(&mut self) {
        self.draw.take();
        self.swapchain.take();
        unsafe {
            self.surface_fn.destroy_surface(self.surface, None);
        }
    }
}

struct SwapchainMgr {
    state: SwapchainState,
    format: vk::SurfaceFormatKHR,
}

impl SwapchainMgr {
    /// Construct a swapchain manager for a certain window
    fn new(window: &Window, gfx: Arc<Base>, fallback_size: PhysicalSize<u32>) -> Self {
        let device = &*gfx.device;
        let swapchain_fn = khr::swapchain::Device::new(&gfx.core.instance, device);
        let surface_formats = unsafe {
            window
                .surface_fn
                .get_physical_device_surface_formats(gfx.physical, window.surface)
                .unwrap()
        };
        let desired_format = vk::SurfaceFormatKHR {
            format: super::base::COLOR_FORMAT,
            color_space: vk::ColorSpaceKHR::SRGB_NONLINEAR,
        };

        let desirable_format = |x: &vk::SurfaceFormatKHR| -> bool {
            x.format == desired_format.format && x.color_space == desired_format.color_space
        };

        if (surface_formats.len() != 1
            || (surface_formats[0].format != vk::Format::UNDEFINED
                || surface_formats[0].color_space != desired_format.color_space))
            && !surface_formats.iter().any(desirable_format)
        {
            panic!("no suitable surface format: {surface_formats:?}");
        }

        Self {
            state: unsafe {
                SwapchainState::new(
                    &window.surface_fn,
                    swapchain_fn,
                    gfx,
                    window.surface,
                    desired_format,
                    vk::SwapchainKHR::null(),
                    fallback_size,
                )
            },
            format: desired_format,
        }
    }

    /// Recreate the swapchain based on the window's current capabilities
    ///
    /// # Safety
    /// - There must be no operations scheduled that access the current swapchain
    unsafe fn update(
        &mut self,
        surface_fn: &khr::surface::Instance,
        surface: vk::SurfaceKHR,
        fallback_size: PhysicalSize<u32>,
    ) {
        self.state = SwapchainState::new(
            surface_fn,
            self.state.swapchain_fn.clone(),
            self.state.gfx.clone(),
            surface,
            self.format,
            self.state.handle,
            fallback_size,
        );
    }

    /// Get the index of the next frame to use
    unsafe fn acquire_next_image(&self, signal: vk::Semaphore) -> Result<(u32, bool), vk::Result> {
        self.state.swapchain_fn.acquire_next_image(
            self.state.handle,
            std::u64::MAX,
            signal,
            vk::Fence::null(),
        )
    }

    /// Present a frame on the window
    unsafe fn queue_present(&self, index: u32) -> Result<bool, vk::Result> {
        self.state.swapchain_fn.queue_present(
            self.state.gfx.queue,
            &vk::PresentInfoKHR::default()
                .wait_semaphores(&[self.state.frames[index as usize].present])
                .swapchains(&[self.state.handle])
                .image_indices(&[index]),
        )
    }
}

/// Data that's replaced when the swapchain is updated
struct SwapchainState {
    gfx: Arc<Base>,
    swapchain_fn: khr::swapchain::Device,
    extent: vk::Extent2D,
    handle: vk::SwapchainKHR,
    frames: Vec<Frame>,
}

impl SwapchainState {
    unsafe fn new(
        surface_fn: &khr::surface::Instance,
        swapchain_fn: khr::swapchain::Device,
        gfx: Arc<Base>,
        surface: vk::SurfaceKHR,
        format: vk::SurfaceFormatKHR,
        old: vk::SwapchainKHR,
        fallback_size: PhysicalSize<u32>,
    ) -> Self {
        let device = &*gfx.device;

        let surface_capabilities = surface_fn
            .get_physical_device_surface_capabilities(gfx.physical, surface)
            .unwrap();
        let extent = match surface_capabilities.current_extent.width {
            // If Vulkan doesn't know, winit probably does. Known to apply at least to Wayland.
            std::u32::MAX => vk::Extent2D {
                width: fallback_size.width,
                height: fallback_size.height,
            },
            _ => surface_capabilities.current_extent,
        };
        let pre_transform = if surface_capabilities
            .supported_transforms
            .contains(vk::SurfaceTransformFlagsKHR::IDENTITY)
        {
            vk::SurfaceTransformFlagsKHR::IDENTITY
        } else {
            surface_capabilities.current_transform
        };
        let present_modes = surface_fn
            .get_physical_device_surface_present_modes(gfx.physical, surface)
            .unwrap();
        let present_mode = present_modes
            .iter()
            .cloned()
            .find(|&mode| mode == vk::PresentModeKHR::MAILBOX)
            .unwrap_or(vk::PresentModeKHR::FIFO);

        let image_count = if surface_capabilities.max_image_count > 0 {
            surface_capabilities
                .max_image_count
                .min(surface_capabilities.min_image_count + 1)
        } else {
            surface_capabilities.min_image_count + 1
        };

        let handle = swapchain_fn
            .create_swapchain(
                &vk::SwapchainCreateInfoKHR::default()
                    .surface(surface)
                    .min_image_count(image_count)
                    .image_color_space(format.color_space)
                    .image_format(format.format)
                    .image_extent(extent)
                    .image_usage(vk::ImageUsageFlags::COLOR_ATTACHMENT)
                    .image_sharing_mode(vk::SharingMode::EXCLUSIVE)
                    .pre_transform(pre_transform)
                    .composite_alpha(vk::CompositeAlphaFlagsKHR::OPAQUE)
                    .present_mode(present_mode)
                    .clipped(true)
                    .image_array_layers(1)
                    .old_swapchain(old),
                None,
            )
            .unwrap();

        let frames = swapchain_fn
            .get_swapchain_images(handle)
            .unwrap()
            .into_iter()
            .map(|image| {
                let view = device
                    .create_image_view(
                        &vk::ImageViewCreateInfo::default()
                            .view_type(vk::ImageViewType::TYPE_2D)
                            .format(format.format)
                            .subresource_range(vk::ImageSubresourceRange {
                                aspect_mask: vk::ImageAspectFlags::COLOR,
                                base_mip_level: 0,
                                level_count: 1,
                                base_array_layer: 0,
                                layer_count: 1,
                            })
                            .image(image),
                        None,
                    )
                    .unwrap();
                gfx.set_name(view, cstr!("swapchain"));
                let depth = DedicatedImage::new(
                    device,
                    &gfx.memory_properties,
                    &vk::ImageCreateInfo::default()
                        .image_type(vk::ImageType::TYPE_2D)
                        .format(vk::Format::D32_SFLOAT)
                        .extent(vk::Extent3D {
                            width: extent.width,
                            height: extent.height,
                            depth: 1,
                        })
                        .mip_levels(1)
                        .array_layers(1)
                        .samples(vk::SampleCountFlags::TYPE_1)
                        .usage(
                            vk::ImageUsageFlags::DEPTH_STENCIL_ATTACHMENT
                                | vk::ImageUsageFlags::INPUT_ATTACHMENT,
                        ),
                );
                gfx.set_name(depth.handle, cstr!("depth"));
                gfx.set_name(depth.memory, cstr!("depth"));
                let depth_view = device
                    .create_image_view(
                        &vk::ImageViewCreateInfo::default()
                            .image(depth.handle)
                            .view_type(vk::ImageViewType::TYPE_2D)
                            .format(vk::Format::D32_SFLOAT)
                            .subresource_range(vk::ImageSubresourceRange {
                                aspect_mask: vk::ImageAspectFlags::DEPTH,
                                base_mip_level: 0,
                                level_count: 1,
                                base_array_layer: 0,
                                layer_count: 1,
                            }),
                        None,
                    )
                    .unwrap();
                gfx.set_name(depth_view, cstr!("depth"));
                let present = device.create_semaphore(&Default::default(), None).unwrap();
                gfx.set_name(present, cstr!("present"));
                Frame {
                    view,
                    depth,
                    depth_view,
                    buffer: device
                        .create_framebuffer(
                            &vk::FramebufferCreateInfo::default()
                                .render_pass(gfx.render_pass)
                                .attachments(&[view, depth_view])
                                .width(extent.width)
                                .height(extent.height)
                                .layers(1),
                            None,
                        )
                        .unwrap(),
                    present,
                }
            })
            .collect();

        Self {
            swapchain_fn,
            gfx,
            extent,
            handle,
            frames,
        }
    }
}

impl Drop for SwapchainState {
    fn drop(&mut self) {
        let device = &*self.gfx.device;
        unsafe {
            for frame in &mut self.frames {
                device.destroy_framebuffer(frame.buffer, None);
                device.destroy_image_view(frame.depth_view, None);
                device.destroy_image_view(frame.view, None);
                frame.depth.destroy(device);
                device.destroy_semaphore(frame.present, None);
            }
            self.swapchain_fn.destroy_swapchain(self.handle, None);
        }
    }
}

struct Frame {
    /// Image view for an entire swapchain image
    view: vk::ImageView,
    /// Depth buffer to use when rendering to this image
    depth: DedicatedImage,
    /// View thereof
    depth_view: vk::ImageView,
    /// Framebuffer referencing `view` and `depth_view`
    buffer: vk::Framebuffer,
    /// Semaphore used to ensure the frame isn't presented until rendering completes
    present: vk::Semaphore,
}<|MERGE_RESOLUTION|>--- conflicted
+++ resolved
@@ -367,11 +367,7 @@
                 ));
             self.yak.start();
             if let Some(sim) = self.sim.as_ref() {
-<<<<<<< HEAD
-                self.gui_state.prepare_gui(sim);
-=======
                 self.gui_state.run(sim);
->>>>>>> 538b549e
             }
             self.yak.finish();
             // Render the frame
@@ -392,7 +388,6 @@
                 }
                 Err(e) => panic!("queue_present: {e}"),
             };
-            draw.yakui_vulkan.transfers_submitted();
         }
     }
 }
